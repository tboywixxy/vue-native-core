'use strict';

Object.defineProperty(exports, '__esModule', { value: true });

function _interopDefault (ex) { return (ex && (typeof ex === 'object') && 'default' in ex) ? ex['default'] : ex; }

var deindent = _interopDefault(require('de-indent'));
var he = require('he');
var changeCase = _interopDefault(require('change-case'));

/*  */

/**
 * Make a map and return a function for checking if a key
 * is in that map.
 */
function makeMap (
  str,
  expectsLowerCase
) {
  var map = Object.create(null);
  var list = str.split(',');
  for (var i = 0; i < list.length; i++) {
    map[list[i]] = true;
  }
  return expectsLowerCase
    ? function (val) { return map[val.toLowerCase()]; }
    : function (val) { return map[val]; }
}

/**
 * Check if a tag is a built-in tag.
 */
var isBuiltInTag = makeMap('slot,component', true);

/**
 * Create a cached version of a pure function.
 */
function cached (fn) {
  var cache = Object.create(null);
  return (function cachedFn (str) {
    var hit = cache[str];
    return hit || (cache[str] = fn(str))
  })
}

/**
 * Camelize a hyphen-delimited string.
 */
var camelizeRE = /-(\w)/g;
var camelize = cached(function (str) {
  return str.replace(camelizeRE, function (_, c) { return c ? c.toUpperCase() : ''; })
});

/**
 * Capitalize a string.
 */
var capitalize = cached(function (str) {
  return str.charAt(0).toUpperCase() + str.slice(1)
});

/**
 * Perform no operation.
 */
function noop () {}

/**
 * Always return false.
 */
var no = function () { return false; };

/**
 * Return same value
 */
var identity = function (_) { return _; };

/*  */

var isUnaryTag = makeMap(
  'area,base,br,col,embed,frame,hr,img,input,isindex,keygen,' +
  'link,meta,param,source,track,wbr'
);

// Elements that you can, intentionally, leave open
// (and which close themselves)
var canBeLeftOpenTag = makeMap(
  'colgroup,dd,dt,li,options,p,td,tfoot,th,thead,tr,source'
);

// HTML5 tags https://html.spec.whatwg.org/multipage/indices.html#elements-3
// Phrasing Content https://html.spec.whatwg.org/multipage/dom.html#phrasing-content
var isNonPhrasingTag = makeMap(
  'address,article,aside,base,blockquote,body,caption,col,colgroup,dd,' +
  'details,dialog,div,dl,dt,fieldset,figcaption,figure,footer,form,' +
  'h1,h2,h3,h4,h5,h6,head,header,hgroup,hr,html,legend,li,menuitem,meta,' +
  'optgroup,option,param,rp,rt,source,style,summary,tbody,td,tfoot,th,thead,' +
  'title,tr,track'
);

/**
 * Not type-checking this file because it's mostly vendor code.
 */

// Regular Expressions for parsing tags and attributes
var singleAttrIdentifier = /([^\s"'<>/=]+)/;
var singleAttrAssign = /(?:=)/;
var singleAttrValues = [
  // attr value double quotes
  /"([^"]*)"+/.source,
  // attr value, single quotes
  /'([^']*)'+/.source,
  // attr value, no quotes
  /([^\s"'=<>`]+)/.source
];
var attribute = new RegExp(
  '^\\s*' + singleAttrIdentifier.source +
  '(?:\\s*(' + singleAttrAssign.source + ')' +
  '\\s*(?:' + singleAttrValues.join('|') + '))?'
);

// could use https://www.w3.org/TR/1999/REC-xml-names-19990114/#NT-QName
// but for Vue templates we can enforce a simple charset
var ncname = '[a-zA-Z_][\\w\\-\\.]*';
var qnameCapture = '((?:' + ncname + '\\:)?' + ncname + ')';
var startTagOpen = new RegExp('^<' + qnameCapture);
var startTagClose = /^\s*(\/?)>/;
var endTag = new RegExp('^<\\/' + qnameCapture + '[^>]*>');
var doctype = /^<!DOCTYPE [^>]+>/i;
var comment = /^<!--/;
var conditionalComment = /^<!\[/;

var IS_REGEX_CAPTURING_BROKEN = false;
'x'.replace(/x(.)?/g, function (m, g) {
  IS_REGEX_CAPTURING_BROKEN = g === '';
});

// Special Elements (can contain anything)
var isPlainTextElement = makeMap('script,style,textarea', true);
var reCache = {};

var decodingMap = {
  '&lt;': '<',
  '&gt;': '>',
  '&quot;': '"',
  '&amp;': '&',
  '&#10;': '\n'
};
var encodedAttr = /&(?:lt|gt|quot|amp);/g;
var encodedAttrWithNewLines = /&(?:lt|gt|quot|amp|#10);/g;

function decodeAttr (value, shouldDecodeNewlines) {
  var re = shouldDecodeNewlines ? encodedAttrWithNewLines : encodedAttr;
  return value.replace(re, function (match) { return decodingMap[match]; })
}

function parseHTML (html, options) {
  var stack = [];
  var expectHTML = options.expectHTML;
  var isUnaryTag = options.isUnaryTag || no;
  var canBeLeftOpenTag = options.canBeLeftOpenTag || no;
  var index = 0;
  var last, lastTag;
  while (html) {
    last = html;
    // Make sure we're not in a plaintext content element like script/style
    if (!lastTag || !isPlainTextElement(lastTag)) {
      var textEnd = html.indexOf('<');
      if (textEnd === 0) {
        // Comment:
        if (comment.test(html)) {
          var commentEnd = html.indexOf('-->');

          if (commentEnd >= 0) {
            advance(commentEnd + 3);
            continue
          }
        }

        // http://en.wikipedia.org/wiki/Conditional_comment#Downlevel-revealed_conditional_comment
        if (conditionalComment.test(html)) {
          var conditionalEnd = html.indexOf(']>');

          if (conditionalEnd >= 0) {
            advance(conditionalEnd + 2);
            continue
          }
        }

        // Doctype:
        var doctypeMatch = html.match(doctype);
        if (doctypeMatch) {
          advance(doctypeMatch[0].length);
          continue
        }

        // End tag:
        var endTagMatch = html.match(endTag);
        if (endTagMatch) {
          var curIndex = index;
          advance(endTagMatch[0].length);
          parseEndTag(endTagMatch[1], curIndex, index);
          continue
        }

        // Start tag:
        var startTagMatch = parseStartTag();
        if (startTagMatch) {
          handleStartTag(startTagMatch);
          continue
        }
      }

      var text = (void 0), rest$1 = (void 0), next = (void 0);
      if (textEnd >= 0) {
        rest$1 = html.slice(textEnd);
        while (
          !endTag.test(rest$1) &&
          !startTagOpen.test(rest$1) &&
          !comment.test(rest$1) &&
          !conditionalComment.test(rest$1)
        ) {
          // < in plain text, be forgiving and treat it as text
          next = rest$1.indexOf('<', 1);
          if (next < 0) { break }
          textEnd += next;
          rest$1 = html.slice(textEnd);
        }
        text = html.substring(0, textEnd);
        advance(textEnd);
      }

      if (textEnd < 0) {
        text = html;
        html = '';
      }

      if (options.chars && text) {
        options.chars(text);
      }
    } else {
      var stackedTag = lastTag.toLowerCase();
      var reStackedTag = reCache[stackedTag] || (reCache[stackedTag] = new RegExp('([\\s\\S]*?)(</' + stackedTag + '[^>]*>)', 'i'));
      var endTagLength = 0;
      var rest = html.replace(reStackedTag, function (all, text, endTag) {
        endTagLength = endTag.length;
        if (!isPlainTextElement(stackedTag) && stackedTag !== 'noscript') {
          text = text
            .replace(/<!--([\s\S]*?)-->/g, '$1')
            .replace(/<!\[CDATA\[([\s\S]*?)]]>/g, '$1');
        }
        if (options.chars) {
          options.chars(text);
        }
        return ''
      });
      index += html.length - rest.length;
      html = rest;
      parseEndTag(stackedTag, index - endTagLength, index);
    }

    if (html === last) {
      options.chars && options.chars(html);
      if (process.env.NODE_ENV !== 'production' && !stack.length && options.warn) {
        options.warn(("Mal-formatted tag at end of template: \"" + html + "\""));
      }
      break
    }
  }

  // Clean up any remaining tags
  parseEndTag();

  function advance (n) {
    index += n;
    html = html.substring(n);
  }

  function parseStartTag () {
    var start = html.match(startTagOpen);
    if (start) {
      var match = {
        tagName: start[1],
        attrs: [],
        start: index
      };
      advance(start[0].length);
      var end, attr;
      while (!(end = html.match(startTagClose)) && (attr = html.match(attribute))) {
        advance(attr[0].length);
        match.attrs.push(attr);
      }
      if (end) {
        match.unarySlash = end[1];
        advance(end[0].length);
        match.end = index;
        return match
      }
    }
  }

  function handleStartTag (match) {
    var tagName = match.tagName;
    var unarySlash = match.unarySlash;

    if (expectHTML) {
      if (lastTag === 'p' && isNonPhrasingTag(tagName)) {
        parseEndTag(lastTag);
      }
      if (canBeLeftOpenTag(tagName) && lastTag === tagName) {
        parseEndTag(tagName);
      }
    }

    var unary = isUnaryTag(tagName) || tagName === 'html' && lastTag === 'head' || !!unarySlash;

    var l = match.attrs.length;
    var attrs = new Array(l);
    for (var i = 0; i < l; i++) {
      var args = match.attrs[i];
      // hackish work around FF bug https://bugzilla.mozilla.org/show_bug.cgi?id=369778
      if (IS_REGEX_CAPTURING_BROKEN && args[0].indexOf('""') === -1) {
        if (args[3] === '') { delete args[3]; }
        if (args[4] === '') { delete args[4]; }
        if (args[5] === '') { delete args[5]; }
      }
      var value = args[3] || args[4] || args[5] || '';
      var name = args[1];
      /**
       * react-vue change
       * <div autorun></div>
       * {name: "autorun", value: """"} => {name: "autorun", value: "true"}
       */
      if (args[1].indexOf('v-') === -1 && args[2] === undefined) {
        value = 'true';
        name = ':' + name;
      }
      attrs[i] = {
        name: name,
        value: decodeAttr(
          value,
          options.shouldDecodeNewlines
        )
      };
    }

    if (!unary) {
      stack.push({ tag: tagName, lowerCasedTag: tagName.toLowerCase(), attrs: attrs });
      lastTag = tagName;
    }

    if (options.start) {
      options.start(tagName, attrs, unary, match.start, match.end);
    }
  }

  function parseEndTag (tagName, start, end) {
    var pos, lowerCasedTagName;
    if (start == null) { start = index; }
    if (end == null) { end = index; }

    if (tagName) {
      lowerCasedTagName = tagName.toLowerCase();
    }

    // Find the closest opened tag of the same type
    if (tagName) {
      for (pos = stack.length - 1; pos >= 0; pos--) {
        if (stack[pos].lowerCasedTag === lowerCasedTagName) {
          break
        }
      }
    } else {
      // If no tag name is provided, clean shop
      pos = 0;
    }

    if (pos >= 0) {
      // Close all the open elements, up the stack
      for (var i = stack.length - 1; i >= pos; i--) {
        if (process.env.NODE_ENV !== 'production' &&
            (i > pos || !tagName) &&
            options.warn) {
          options.warn(
            ("tag <" + (stack[i].tag) + "> has no matching end tag.")
          );
        }
        if (options.end) {
          options.end(stack[i].tag, start, end);
        }
      }

      // Remove the open elements from the stack
      stack.length = pos;
      lastTag = pos && stack[pos - 1].tag;
    } else if (lowerCasedTagName === 'br') {
      if (options.start) {
        options.start(tagName, [], true, start, end);
      }
    } else if (lowerCasedTagName === 'p') {
      if (options.start) {
        options.start(tagName, [], false, start, end);
      }
      if (options.end) {
        options.end(tagName, start, end);
      }
    }
  }
}

/*  */

var splitRE = /\r?\n/g;
var replaceRE = /./g;
var isSpecialTag = makeMap('script,style,template', true);



/**
 * Parse a single-file component (*.vue) file into an SFC Descriptor Object.
 */
function parseComponent (
  content,
  options
 ) {
  if ( options === void 0 ) options = {};

  var sfc = {
    template: null,
    script: null,
    styles: [],
    customBlocks: []
  };
  var depth = 0;
  var currentBlock = null;

  function start (
    tag,
    attrs,
    unary,
    start,
    end
  ) {
    if (depth === 0) {
      currentBlock = {
        type: tag,
        content: '',
        start: end,
        attrs: attrs.reduce(function (cumulated, ref) {
          var name = ref.name;
          var value = ref.value;

          cumulated[name] = value || true;
          return cumulated
        }, Object.create(null))
      };
      if (isSpecialTag(tag)) {
        checkAttrs(currentBlock, attrs);
        if (tag === 'style') {
          sfc.styles.push(currentBlock);
        } else {
          sfc[tag] = currentBlock;
        }
      } else { // custom blocks
        sfc.customBlocks.push(currentBlock);
      }
    }
    if (!unary) {
      depth++;
    }
  }

  function checkAttrs (block, attrs) {
    for (var i = 0; i < attrs.length; i++) {
      var attr = attrs[i];
      if (attr.name === 'lang') {
        block.lang = attr.value;
      }
      if (attr.name === 'scoped') {
        block.scoped = true;
      }
      if (attr.name === 'module') {
        block.module = attr.value || true;
      }
      if (attr.name === 'src') {
        block.src = attr.value;
      }
    }
  }

  function end (tag, start, end) {
    if (depth === 1 && currentBlock) {
      currentBlock.end = start;
      var text = deindent(content.slice(currentBlock.start, currentBlock.end));
      // pad content so that linters and pre-processors can output correct
      // line numbers in errors and warnings
      if (currentBlock.type !== 'template' && options.pad) {
        text = padContent(currentBlock, options.pad) + text;
      }
      currentBlock.content = text;
      currentBlock = null;
    }
    depth--;
  }

  function padContent (block, pad) {
    if (pad === 'space') {
      return content.slice(0, block.start).replace(replaceRE, ' ')
    } else {
      var offset = content.slice(0, block.start).split(splitRE).length;
      var padChar = block.type === 'script' && !block.lang
        ? '//\n'
        : '\n';
      return Array(offset).join(padChar)
    }
  }

  parseHTML(content, {
    start: start,
    end: end
  });

  return sfc
}

/*  */

var validDivisionCharRE = /[\w).+\-_$\]]/;

function parseFilters (exp) {
  var inSingle = false;
  var inDouble = false;
  var inTemplateString = false;
  var inRegex = false;
  var curly = 0;
  var square = 0;
  var paren = 0;
  var lastFilterIndex = 0;
  var c, prev, i, expression, filters;

  for (i = 0; i < exp.length; i++) {
    prev = c;
    c = exp.charCodeAt(i);
    if (inSingle) {
      if (c === 0x27 && prev !== 0x5C) { inSingle = false; }
    } else if (inDouble) {
      if (c === 0x22 && prev !== 0x5C) { inDouble = false; }
    } else if (inTemplateString) {
      if (c === 0x60 && prev !== 0x5C) { inTemplateString = false; }
    } else if (inRegex) {
      if (c === 0x2f && prev !== 0x5C) { inRegex = false; }
    } else if (
      c === 0x7C && // pipe
      exp.charCodeAt(i + 1) !== 0x7C &&
      exp.charCodeAt(i - 1) !== 0x7C &&
      !curly && !square && !paren
    ) {
      if (expression === undefined) {
        // first filter, end of expression
        lastFilterIndex = i + 1;
        expression = exp.slice(0, i).trim();
      } else {
        pushFilter();
      }
    } else {
      switch (c) {
        case 0x22: inDouble = true; break         // "
        case 0x27: inSingle = true; break         // '
        case 0x60: inTemplateString = true; break // `
        case 0x28: paren++; break                 // (
        case 0x29: paren--; break                 // )
        case 0x5B: square++; break                // [
        case 0x5D: square--; break                // ]
        case 0x7B: curly++; break                 // {
        case 0x7D: curly--; break                 // }
      }
      if (c === 0x2f) { // /
        var j = i - 1;
        var p = (void 0);
        // find first non-whitespace prev char
        for (; j >= 0; j--) {
          p = exp.charAt(j);
          if (p !== ' ') { break }
        }
        if (!p || !validDivisionCharRE.test(p)) {
          inRegex = true;
        }
      }
    }
  }

  if (expression === undefined) {
    expression = exp.slice(0, i).trim();
  } else if (lastFilterIndex !== 0) {
    pushFilter();
  }

  function pushFilter () {
    (filters || (filters = [])).push(exp.slice(lastFilterIndex, i).trim());
    lastFilterIndex = i + 1;
  }

  if (filters) {
    for (i = 0; i < filters.length; i++) {
      expression = wrapFilter(expression, filters[i]);
    }
  }

  return expression
}

function wrapFilter (exp, filter) {
  var i = filter.indexOf('(');
  if (i < 0) {
    // _f: resolveFilter
    return ("_f(\"" + filter + "\")(" + exp + ")")
  } else {
    var name = filter.slice(0, i);
    var args = filter.slice(i + 1);
    return ("_f(\"" + name + "\")(" + exp + "," + args)
  }
}

/*  */

var defaultTagRE = /\{\{((?:.|\n)+?)\}\}/g;
var regexEscapeRE = /[-.*+?^${}()|[\]\/\\]/g;

var buildRegex = cached(function (delimiters) {
  var open = delimiters[0].replace(regexEscapeRE, '\\$&');
  var close = delimiters[1].replace(regexEscapeRE, '\\$&');
  return new RegExp(open + '((?:.|\\n)+?)' + close, 'g')
});

function parseText (
  text,
  delimiters
) {
  var tagRE = delimiters ? buildRegex(delimiters) : defaultTagRE;
  if (!tagRE.test(text)) {
    return
  }
  var tokens = [];
  var lastIndex = tagRE.lastIndex = 0;
  var match, index;
  while ((match = tagRE.exec(text))) {
    index = match.index;
    // push text token
    if (index > lastIndex) {
      tokens.push(JSON.stringify(text.slice(lastIndex, index)));
    }
    // tag token
    var exp = parseFilters(match[1].trim());
    tokens.push(("_s(" + exp + ")"));
    lastIndex = index + match[0].length;
  }
  if (lastIndex < text.length) {
    tokens.push(JSON.stringify(text.slice(lastIndex)));
  }
  return tokens.join('+')
}

/*  */

/**
 * Cross-platform codegen helper for generating v-model value assignment code.
 */
function genAssignmentCode (
  value,
  assignment
) {
  var modelRs = parseModel(value);
  if (modelRs.idx === null) {
    return (value + "=" + assignment)
  } else {
    return "var $$exp = " + (modelRs.exp) + ", $$idx = " + (modelRs.idx) + ";" +
      "if (!Array.isArray($$exp)){" +
        value + "=" + assignment + "}" +
      "else{$$exp.splice($$idx, 1, " + assignment + ")}"
  }
}

/**
 * parse directive model to do the array update transform. a[idx] = val => $$a.splice($$idx, 1, val)
 *
 * for loop possible cases:
 *
 * - test
 * - test[idx]
 * - test[test1[idx]]
 * - test["a"][idx]
 * - xxx.test[a[a].test1[idx]]
 * - test.xxx.a["asa"][test1[idx]]
 *
 */

var len, str, chr, index, expressionPos, expressionEndPos;

function parseModel (val) {
  str = val;
  len = str.length;
  index = expressionPos = expressionEndPos = 0;

  if (val.indexOf('[') < 0 || val.lastIndexOf(']') < len - 1) {
    return {
      exp: val,
      idx: null
    }
  }

  while (!eof()) {
    chr = next();
    /* istanbul ignore if */
    if (isStringStart(chr)) {
      parseString(chr);
    } else if (chr === 0x5B) {
      parseBracket(chr);
    }
  }

  return {
    exp: val.substring(0, expressionPos),
    idx: val.substring(expressionPos + 1, expressionEndPos)
  }
}

function next () {
  return str.charCodeAt(++index)
}

function eof () {
  return index >= len
}

function isStringStart (chr) {
  return chr === 0x22 || chr === 0x27
}

function parseBracket (chr) {
  var inBracket = 1;
  expressionPos = index;
  while (!eof()) {
    chr = next();
    if (isStringStart(chr)) {
      parseString(chr);
      continue
    }
    if (chr === 0x5B) { inBracket++; }
    if (chr === 0x5D) { inBracket--; }
    if (inBracket === 0) {
      expressionEndPos = index;
      break
    }
  }
}

function parseString (chr) {
  var stringQuote = chr;
  while (!eof()) {
    chr = next();
    if (chr === stringQuote) {
      break
    }
  }
}

var LIFECYCLE_HOOKS = [
  'beforeCreate',
  'created',
  'beforeMount',
  'mounted',
  'beforeUpdate',
  'updated',
  'beforeDestroy',
  'destroyed',
  'activated',
  'deactivated'
];

/*  */



var config = ({
  /**
   * Option merge strategies (used in core/util/options)
   */
  optionMergeStrategies: Object.create(null),

  /**
   * Whether to suppress warnings.
   */
  silent: false,

  /**
   * Show production mode tip message on boot?
   */
  productionTip: process.env.NODE_ENV !== 'production',

  /**
   * Whether to enable devtools
   */
  devtools: process.env.NODE_ENV !== 'production',

  /**
   * Whether to record perf
   */
  performance: false,

  /**
   * Error handler for watcher errors
   */
  errorHandler: null,

  /**
   * Ignore certain custom elements
   */
  ignoredElements: [],

  /**
   * Custom user key aliases for v-on
   */
  keyCodes: Object.create(null),

  /**
   * Check if a tag is reserved so that it cannot be registered as a
   * component. This is platform-dependent and may be overwritten.
   */
  isReservedTag: no,

  /**
   * Check if an attribute is reserved so that it cannot be used as a component
   * prop. This is platform-dependent and may be overwritten.
   */
  isReservedAttr: no,

  /**
   * Check if a tag is an unknown element.
   * Platform-dependent.
   */
  isUnknownElement: no,

  /**
   * Get the namespace of an element
   */
  getTagNamespace: noop,

  /**
   * Parse the real tag name for the specific platform.
   */
  parsePlatformTagName: identity,

  /**
   * Check if an attribute must be bound using property, e.g. value
   * Platform-dependent.
   */
  mustUseProp: no,

  /**
   * Exposed for legacy reasons
   */
  _lifecycleHooks: LIFECYCLE_HOOKS
});

var warn = noop;
var formatComponentName;

if (process.env.NODE_ENV !== 'production') {
  var hasConsole = typeof console !== 'undefined';
  var classifyRE = /(?:^|[-_])(\w)/g;
  var classify = function (str) { return str
    .replace(classifyRE, function (c) { return c.toUpperCase(); })
    .replace(/[-_]/g, ''); };

  warn = function (msg, vm) {
    if (hasConsole && (!config.silent)) {
      console.error("[Vue warn]: " + msg + (
        vm ? generateComponentTrace(vm) : ''
      ));
    }
  };

  formatComponentName = function (vm, includeFile) {
    if (vm.$root === vm) {
      return '<Root>'
    }
    var name = typeof vm === 'string'
      ? vm
      : typeof vm === 'function' && vm.options
        ? vm.options.name
        : vm._isVue
          ? vm.$options.name || vm.$options._componentTag
          : vm.name;

    var file = vm._isVue && vm.$options.__file;
    if (!name && file) {
      var match = file.match(/([^/\\]+)\.vue$/);
      name = match && match[1];
    }

    return (
      (name ? ("<" + (classify(name)) + ">") : "<Anonymous>") +
      (file && includeFile !== false ? (" at " + file) : '')
    )
  };

  var repeat = function (str, n) {
    var res = '';
    while (n) {
      if (n % 2 === 1) { res += str; }
      if (n > 1) { str += str; }
      n >>= 1;
    }
    return res
  };

  var generateComponentTrace = function (vm) {
    if (vm._isVue && vm.$parent) {
      var tree = [];
      var currentRecursiveSequence = 0;
      while (vm) {
        if (tree.length > 0) {
          var last = tree[tree.length - 1];
          if (last.constructor === vm.constructor) {
            currentRecursiveSequence++;
            vm = vm.$parent;
            continue
          } else if (currentRecursiveSequence > 0) {
            tree[tree.length - 1] = [last, currentRecursiveSequence];
            currentRecursiveSequence = 0;
          }
        }
        tree.push(vm);
        vm = vm.$parent;
      }
      return '\n\nfound in\n\n' + tree
        .map(function (vm, i) { return ("" + (i === 0 ? '---> ' : repeat(' ', 5 + i * 2)) + (Array.isArray(vm)
            ? ((formatComponentName(vm[0])) + "... (" + (vm[1]) + " recursive calls)")
            : formatComponentName(vm))); })
        .join('\n')
    } else {
      return ("\n\n(found in " + (formatComponentName(vm)) + ")")
    }
  };
}

function handleError (err, vm, info) {
  {
    if (process.env.NODE_ENV !== 'production') {
      warn(("Error in " + info + ": \"" + (err.toString()) + "\""), vm);
    }
    /* istanbul ignore else */
    if (inBrowser && typeof console !== 'undefined') {
      console.error(err);
    } else {
      throw err
    }
  }
}

/*  */

// Browser environment sniffing
var inBrowser = typeof window !== "undefined";
var UA =
  inBrowser &&
  window.navigator &&
  window.navigator.userAgent &&
  window.navigator.userAgent.toLowerCase();
var isIE = UA && /msie|trident/.test(UA);
var isIE9 = UA && UA.indexOf("msie 9.0") > 0;
var isEdge = UA && UA.indexOf("edge/") > 0;
var isAndroid = UA && UA.indexOf("android") > 0;
var isIOS = UA && /iphone|ipad|ipod|ios/.test(UA);
var isChrome = UA && /chrome\/\d+/.test(UA) && !isEdge;

var supportsPassive = false;
if (inBrowser) {
  try {
    var opts = {};
    Object.defineProperty(
      opts,
      "passive",
      ({
        get: function get() {
          /* istanbul ignore next */
          supportsPassive = true;
        }
      })
    ); // https://github.com/facebook/flow/issues/285
    window.addEventListener("test-passive", null, opts);
  } catch (e) {}
}

// this needs to be lazy-evaled because vue may be required before
// vue-server-renderer can set VUE_ENV
var _isServer;
var isServerRendering = function () {
  if (_isServer === undefined) {
    /* istanbul ignore if */
    if (!inBrowser && typeof global !== "undefined") {
      // detect presence of vue-server-renderer and avoid
      // Webpack shimming the process
      _isServer = global["process"].env.VUE_ENV === "server";
    } else {
      _isServer = false;
    }
  }
  return _isServer;
};

// detect devtools
var devtools = inBrowser && window.__VUE_DEVTOOLS_GLOBAL_HOOK__;

/* istanbul ignore next */
function isNative(Ctor) {
  return typeof Ctor === "function" && /native code/.test(Ctor.toString());
}

var hasSymbol =
  typeof Symbol !== "undefined" &&
  isNative(Symbol) &&
  typeof Reflect !== "undefined" &&
  isNative(Reflect.ownKeys);

/**
 * Defer a task to execute it asynchronously.
 */
var nextTick = (function() {
  var callbacks = [];
  var pending = false;
  var timerFunc;

  function nextTickHandler() {
    pending = false;
    var copies = callbacks.slice(0);
    callbacks.length = 0;
    for (var i = 0; i < copies.length; i++) {
      copies[i]();
    }
  }

  // the nextTick behavior leverages the microtask queue, which can be accessed
  // via either native Promise.then or MutationObserver.
  // MutationObserver has wider support, however it is seriously bugged in
  // UIWebView in iOS >= 9.3.3 when triggered in touch event handlers. It
  // completely stops working after triggering a few times... so, if native
  // Promise is available, we will use it:
  /* istanbul ignore if */
  if (typeof Promise !== "undefined" && isNative(Promise)) {
    var p = Promise.resolve();
    var logError = function (err) {
      console.error(err);
    };
    timerFunc = function () {
      p.then(nextTickHandler).catch(logError);
      // in problematic UIWebViews, Promise.then doesn't completely break, but
      // it can get stuck in a weird state where callbacks are pushed into the
      // microtask queue but the queue isn't being flushed, until the browser
      // needs to do some other work, e.g. handle a timer. Therefore we can
      // "force" the microtask queue to be flushed by adding an empty timer.
      if (isIOS) { setTimeout(noop); }
    };
  } else if (
    typeof MutationObserver !== "undefined" &&
    (isNative(MutationObserver) ||
      // PhantomJS and iOS 7.x
      MutationObserver.toString() === "[object MutationObserverConstructor]")
  ) {
    // use MutationObserver where native Promise is not available,
    // e.g. PhantomJS IE11, iOS7, Android 4.4
    var counter = 1;
    var observer = new MutationObserver(nextTickHandler);
    var textNode = document.createTextNode(String(counter));
    observer.observe(textNode, {
      characterData: true
    });
    timerFunc = function () {
      counter = (counter + 1) % 2;
      textNode.data = String(counter);
    };
  } else {
    if (Promise !== undefined) {
      // If Promise is supported for android
      timerFunc = function() {
        var p = Promise.resolve();
        p.then(nextTickHandler).catch(logError);
      };
    } else {
      // fallback to setTimeout
      /* istanbul ignore next */
      timerFunc = function() {
        setTimeout(nextTickHandler, 0);
      };
    }
  }

  return function queueNextTick(cb, ctx) {
    var _resolve;
    callbacks.push(function () {
      if (cb) {
        try {
          cb.call(ctx);
        } catch (e) {
          handleError(e, ctx, "nextTick");
        }
      } else if (_resolve) {
        _resolve(ctx);
      }
    });
    if (!pending) {
      pending = true;
      timerFunc();
    }
    if (!cb && typeof Promise !== "undefined") {
      return new Promise(function (resolve, reject) {
        _resolve = resolve;
      });
    }
  };
})();
/* istanbul ignore if */
if (typeof Set !== "undefined" && isNative(Set)) ;

/*  */

function baseWarn (msg) {
  console.error(("[Vue compiler]: " + msg));
}

function pluckModuleFunction (
  modules,
  key
) {
  return modules
    ? modules.map(function (m) { return m[key]; }).filter(function (_) { return _; })
    : []
}

function addProp (el, name, value) {
  (el.props || (el.props = [])).push({ name: name, value: value });
}

function addAttr (el, name, value) {
  (el.attrs || (el.attrs = [])).push({ name: name, value: value });
}

function addDirective (
  el,
  name,
  rawName,
  value,
  arg,
  modifiers
) {
  (el.directives || (el.directives = [])).push({ name: name, rawName: rawName, value: value, arg: arg, modifiers: modifiers });
}

function addHandler (
  el,
  name,
  value,
  modifiers,
  important,
  warn
) {
  // warn prevent and passive modifier
  /* istanbul ignore if */
  if (
    process.env.NODE_ENV !== 'production' && warn &&
    modifiers && modifiers.prevent && modifiers.passive
  ) {
    warn(
      'passive and prevent can\'t be used together. ' +
      'Passive handler can\'t prevent default event.'
    );
  }
  // check capture modifier
  if (modifiers && modifiers.capture) {
    delete modifiers.capture;
    name = '!' + name; // mark the event as captured
  }
  if (modifiers && modifiers.once) {
    delete modifiers.once;
    name = '~' + name; // mark the event as once
  }
  /* istanbul ignore if */
  if (modifiers && modifiers.passive) {
    delete modifiers.passive;
    name = '&' + name; // mark the event as passive
  }
  var events;
  if (modifiers && modifiers.native) {
    delete modifiers.native;
    events = el.nativeEvents || (el.nativeEvents = {});
  } else {
    events = el.events || (el.events = {});
  }
  var newHandler = { value: value, modifiers: modifiers };
  var handlers = events[name];
  /* istanbul ignore if */
  if (Array.isArray(handlers)) {
    important ? handlers.unshift(newHandler) : handlers.push(newHandler);
  } else if (handlers) {
    events[name] = important ? [newHandler, handlers] : [handlers, newHandler];
  } else {
    events[name] = newHandler;
  }
}

function getBindingAttr (
  el,
  name,
  getStatic
) {
  var dynamicValue =
    getAndRemoveAttr(el, ':' + name) ||
    getAndRemoveAttr(el, 'v-bind:' + name);
  if (dynamicValue != null) {
    return parseFilters(dynamicValue)
  } else if (getStatic !== false) {
    var staticValue = getAndRemoveAttr(el, name);
    if (staticValue != null) {
      return JSON.stringify(staticValue)
    }
  }
}

function getAndRemoveAttr (el, name) {
  var val;
  if ((val = el.attrsMap[name]) != null) {
    var list = el.attrsList;
    for (var i = 0, l = list.length; i < l; i++) {
      if (list[i].name === name) {
        list.splice(i, 1);
        break
      }
    }
  }
  return val
}

/*  */

var onRE = /^@|^v-on:/;
var dirRE = /^v-|^@|^:/;
var forAliasRE = /(.*?)\s+(?:in|of)\s+(.*)/;
var forIteratorRE = /\((\{[^}]*\}|[^,]*),([^,]*)(?:,([^,]*))?\)/;

var argRE = /:(.*)$/;
var bindRE = /^:|^v-bind:/;
var modifierRE = /\.[^.]+/g;
var  splitRE$1 = /\r?\n/g;

var decodeHTMLCached = cached(he.decode);

// configurable state
var warn$1;
var delimiters;
var transforms;
var preTransforms;
var postTransforms;
var platformIsPreTag;
var platformMustUseProp;
var platformGetTagNamespace;

/**
 * Convert HTML string to AST.
 */
function parse (
  template,
  options
) {
  warn$1 = options.warn || baseWarn;
  platformGetTagNamespace = options.getTagNamespace || no;
  platformMustUseProp = options.mustUseProp || no;
  platformIsPreTag = options.isPreTag || no;
  preTransforms = pluckModuleFunction(options.modules, 'preTransformNode');
  transforms = pluckModuleFunction(options.modules, 'transformNode');
  postTransforms = pluckModuleFunction(options.modules, 'postTransformNode');
  delimiters = options.delimiters;

  var stack = [];
  var preserveWhitespace = options.preserveWhitespace !== false;
  var root;
  var currentParent;
  var inVPre = false;
  var inPre = false;
  var warned = false;

  function warnOnce (msg) {
    if (!warned) {
      warned = true;
      warn$1(msg);
    }
  }

  function endPre (element) {
    // check pre state
    if (element.pre) {
      inVPre = false;
    }
    if (platformIsPreTag(element.tag)) {
      inPre = false;
    }
  }

  parseHTML(template, {
    warn: warn$1,
    expectHTML: options.expectHTML,
    isUnaryTag: options.isUnaryTag,
    canBeLeftOpenTag: options.canBeLeftOpenTag,
    shouldDecodeNewlines: options.shouldDecodeNewlines,
    start: function start (tag, attrs, unary) {
      // check namespace.
      // inherit parent ns if there is one
      var ns = (currentParent && currentParent.ns) || platformGetTagNamespace(tag);

      // handle IE svg bug
      /* istanbul ignore if */
      if (isIE && ns === 'svg') {
        attrs = guardIESVGBug(attrs);
      }

      var element = {
        type: 1,
        tag: tag,
        attrsList: attrs,
        attrsMap: makeAttrsMap(attrs),
        parent: currentParent,
        children: []
      };
      if (ns) {
        element.ns = ns;
      }

      if (isForbiddenTag(element) && !isServerRendering()) {
        element.forbidden = true;
        process.env.NODE_ENV !== 'production' && warn$1(
          'Templates should only be responsible for mapping the state to the ' +
          'UI. Avoid placing tags with side-effects in your templates, such as ' +
          "<" + tag + ">" + ', as they will not be parsed.'
        );
      }

      // apply pre-transforms
      for (var i = 0; i < preTransforms.length; i++) {
        preTransforms[i](element, options);
      }

      if (!inVPre) {
        processPre(element);
        if (element.pre) {
          inVPre = true;
        }
      }
      if (platformIsPreTag(element.tag)) {
        inPre = true;
      }
      if (inVPre) {
        processRawAttrs(element);
      } else {
        processFor(element);
        processIf(element);
        processOnce(element);
        processKey(element);

        // determine whether this is a plain element after
        // removing structural attributes
        element.plain = !element.key && !attrs.length;

        processRef(element);
        processSlot(element);
        processComponent(element);
        for (var i$1 = 0; i$1 < transforms.length; i$1++) {
          transforms[i$1](element, options);
        }
        processAttrs(element);
      }

      function checkRootConstraints (el) {
        if (process.env.NODE_ENV !== 'production') {
          if (el.tag === 'slot' || el.tag === 'template') {
            warnOnce(
              "Cannot use <" + (el.tag) + "> as component root element because it may " +
              'contain multiple nodes.'
            );
          }
          if (el.attrsMap.hasOwnProperty('v-for')) {
            warnOnce(
              'Cannot use v-for on stateful component root element because ' +
              'it renders multiple elements.'
            );
          }
        }
      }

      // tree management
      if (!root) {
        root = element;
        checkRootConstraints(root);
      } else if (!stack.length) {
        // allow root elements with v-if, v-else-if and v-else
        if (root.if && (element.elseif || element.else)) {
          checkRootConstraints(element);
          addIfCondition(root, {
            exp: element.elseif,
            block: element
          });
        } else if (process.env.NODE_ENV !== 'production') {
          warnOnce(
            "Component template should contain exactly one root element. " +
            "If you are using v-if on multiple elements, " +
            "use v-else-if to chain them instead."
          );
        }
      }
      if (currentParent && !element.forbidden) {
        if (element.elseif || element.else) {
          processIfConditions(element, currentParent);
        } else if (element.slotScope) { // scoped slot
          currentParent.plain = false;
          var name = element.slotTarget || '"default"'
          ;(currentParent.scopedSlots || (currentParent.scopedSlots = {}))[name] = element;
        } else {
          currentParent.children.push(element);
          element.parent = currentParent;
        }
      }
      if (!unary) {
        currentParent = element;
        stack.push(element);
      } else {
        endPre(element);
      }
      // apply post-transforms
      for (var i$2 = 0; i$2 < postTransforms.length; i$2++) {
        postTransforms[i$2](element, options);
      }
    },

    end: function end () {
      // remove trailing whitespace
      var element = stack[stack.length - 1];
      var lastNode = element.children[element.children.length - 1];
      if (lastNode && lastNode.type === 3 && lastNode.text === ' ' && !inPre) {
        element.children.pop();
      }
      // pop stack
      stack.length -= 1;
      currentParent = stack[stack.length - 1];
      endPre(element);
    },

    chars: function chars (text) {
      if (!currentParent) {
        if (process.env.NODE_ENV !== 'production') {
          if (text === template) {
            warnOnce(
              'Component template requires a root element, rather than just text.'
            );
          } else if ((text = text.trim())) {
            warnOnce(
              ("text \"" + text + "\" outside root element will be ignored.")
            );
          }
        }
        return
      }
      // IE textarea placeholder bug
      /* istanbul ignore if */
      if (isIE &&
          currentParent.tag === 'textarea' &&
          currentParent.attrsMap.placeholder === text) {
        return
      }
      var children = currentParent.children;
      text = inPre || text.trim()
        ? decodeHTMLCached(text)
        // only preserve whitespace if its not right after a starting tag
        : preserveWhitespace && children.length ? ' ' : '';
      if (text) {
        var expression;
        if (!inVPre && text !== ' ' && (expression = parseText(text, delimiters))) {
          children.push({
            type: 2,
            expression: expression,
            text: text
          });
        } else if (text !== ' ' || !children.length || children[children.length - 1].text !== ' ') {
          children.push({
            type: 3,
            text: text
          });
        }
      }
    }
  });
  return root
}

function processPre (el) {
  if (getAndRemoveAttr(el, 'v-pre') != null) {
    el.pre = true;
  }
}

function processRawAttrs (el) {
  var l = el.attrsList.length;
  if (l) {
    var attrs = el.attrs = new Array(l);
    for (var i = 0; i < l; i++) {
      attrs[i] = {
        name: el.attrsList[i].name,
        value: JSON.stringify(el.attrsList[i].value)
      };
    }
  } else if (!el.pre) {
    // non root node in pre blocks with no attributes
    el.plain = true;
  }
}

function processKey (el) {
  var exp = getBindingAttr(el, 'key');
  if (exp) {
    if (process.env.NODE_ENV !== 'production' && el.tag === 'template') {
      warn$1("<template> cannot be keyed. Place the key on real elements instead.");
    }
    el.key = exp;
  }
}

function processRef (el) {
  var ref = getBindingAttr(el, 'ref');
  if (ref) {
    el.ref = ref;
    el.refInFor = checkInFor(el);
  }
}

function processFor (el) {
  var exp;
  if ((exp = getAndRemoveAttr(el, 'v-for'))) {
    var inMatch = exp.match(forAliasRE);
    if (!inMatch) {
      process.env.NODE_ENV !== 'production' && warn$1(
        ("Invalid v-for expression: " + exp)
      );
      return
    }
    el.for = inMatch[2].trim();
    var alias = inMatch[1].trim();
    var iteratorMatch = alias.match(forIteratorRE);
    if (iteratorMatch) {
      el.alias = iteratorMatch[1].trim();
      el.iterator1 = iteratorMatch[2].trim();
      if (iteratorMatch[3]) {
        el.iterator2 = iteratorMatch[3].trim();
      }
    } else {
      el.alias = alias;
    }
  }
}

function processIf (el) {
  var exp = getAndRemoveAttr(el, 'v-if');
  if (exp) {
    el.if = exp;
    addIfCondition(el, {
      exp: exp,
      block: el
    });
  } else {
    if (getAndRemoveAttr(el, 'v-else') != null) {
      el.else = true;
    }
    var elseif = getAndRemoveAttr(el, 'v-else-if');
    if (elseif) {
      el.elseif = elseif;
    }
  }
}

function processIfConditions (el, parent) {
  var prev = findPrevElement(parent.children);
  if (prev && prev.if) {
    addIfCondition(prev, {
      exp: el.elseif,
      block: el
    });
  } else if (process.env.NODE_ENV !== 'production') {
    warn$1(
      "v-" + (el.elseif ? ('else-if="' + el.elseif + '"') : 'else') + " " +
      "used on element <" + (el.tag) + "> without corresponding v-if."
    );
  }
}

function findPrevElement (children) {
  var i = children.length;
  while (i--) {
    if (children[i].type === 1) {
      return children[i]
    } else {
      if (process.env.NODE_ENV !== 'production' && children[i].text !== ' ') {
        warn$1(
          "text \"" + (children[i].text.trim()) + "\" between v-if and v-else(-if) " +
          "will be ignored."
        );
      }
      children.pop();
    }
  }
}

function addIfCondition (el, condition) {
  if (!el.ifConditions) {
    el.ifConditions = [];
  }
  el.ifConditions.push(condition);
}

function processOnce (el) {
  var once = getAndRemoveAttr(el, 'v-once');
  if (once != null) {
    el.once = true;
  }
}

function processSlot (el) {
  if (el.tag === 'slot') {
    el.slotName = getBindingAttr(el, 'name');
    if (process.env.NODE_ENV !== 'production' && el.key) {
      warn$1(
        "`key` does not work on <slot> because slots are abstract outlets " +
        "and can possibly expand into multiple elements. " +
        "Use the key on a wrapping element instead."
      );
    }
  } else {
    var slotTarget = getBindingAttr(el, 'slot');
    if (slotTarget) {
      el.slotTarget = slotTarget === '""' ? '"default"' : slotTarget;
    }
    if (el.tag === 'template') {
      el.slotScope = getAndRemoveAttr(el, 'scope');
    }
  }
}

function processComponent (el) {
  var binding;
  if ((binding = getBindingAttr(el, 'is'))) {
    el.component = binding;
  }
  if (getAndRemoveAttr(el, 'inline-template') != null) {
    el.inlineTemplate = true;
  }
}

function processAttrs (el, options, customSlot) {
  if ( customSlot === void 0 ) customSlot = false;

  var list = el.attrsList;
  var i, l, name, rawName, value, modifiers, isProp;
  for (i = 0, l = list.length; i < l; i++) {
    name = rawName = list[i].name;
    value = list[i].value;
    if (dirRE.test(name)) {
      // mark element as dynamic
      el.hasBindings = true;
      // modifiers
      modifiers = parseModifiers(name);
      if (modifiers) {
        name = name.replace(modifierRE, '');
      }
      if (bindRE.test(name)) { // v-bind
        name = name.replace(bindRE, '');
        value = parseFilters(value);
        isProp = false;
        if (modifiers) {
          if (modifiers.prop) {
            isProp = true;
            name = camelize(name);
            if (name === 'innerHtml') { name = 'innerHTML'; }
          }
          if (modifiers.camel) {
            name = camelize(name);
          }
          if (modifiers.sync) {
            addHandler(
              el,
              ("update:" + (camelize(name))),
              genAssignmentCode(value, "$event")
            );
          }
        }
        if (isProp || platformMustUseProp(el.tag, el.attrsMap.type, name)) {
          addProp(el, name, value);
        } else {
          addAttr(el, name, value);
        }
      } else if (onRE.test(name)) { // v-on
        name = name.replace(onRE, '');
        addHandler(el, name, value, modifiers, false, warn$1);
        //Check if its expression or function
        //
        if (isNative) {
          var camelCaseName = "on-" + name;
          camelCaseName = camelCaseName.replace(/-([a-z])/g, function(g) {
            return g[1].toUpperCase();
          });
          addAttr(el, camelCaseName, ("() => " + value));
        }
      } else { // normal directives
        name = name.replace(dirRE, '');
        // parse arg
        var argMatch = name.match(argRE);
        var arg = argMatch && argMatch[1];
        if (arg) {
          name = name.slice(0, -(arg.length + 1));
        }
        if (isNative) {
          addHandler(el, name, value, modifiers, false, warn$1);
          if (name === "model") {
            addAttr(el, "value", value);
            var detectOnChange = false;
            el.attrs.forEach(function (attr) {
              if (attr.name === "on-change") {
                detectOnChange = true;
              }
            });
            if (!detectOnChange) {
              if (el.tag !== "switch") {
                addAttr(
                  el,
                  "on-change",
                  ("(value) => " + value + "=value.nativeEvent.text")
                );
              } else {
                addAttr(el, "on-value-change", ("(value) => " + value + "=value"));
              }
            }
          }
        } else {
          addDirective(el, name, rawName, value, arg, modifiers);
        }
        if (process.env.NODE_ENV !== 'production' && name === 'model') {
          checkForAliasModel(el, value);
        }
      }
    } else {
      // literal attribute
      if (process.env.NODE_ENV !== 'production') {
        var expression = parseText(value, delimiters);
        if (expression) {
          warn$1(
            name + "=\"" + value + "\": " +
            'Interpolation inside attributes has been removed. ' +
            'Use v-bind or the colon shorthand instead. For example, ' +
            'instead of <div id="{{ val }}">, use <div :id="val">.'
          );
        }
      }
      if (name === "to") {
        value = value.replace(/\//, "");
        addAttr(el, "on-press", ("() => " + ("navigation") + ".navigate('" + value + "')"));
      } else {
        if (
          (name === "render-prop-fn" || name === "render-prop") &&
          customSlot
        ) {
          // Add Attribute in parent element
          //
          var renderer = new ReactNativeRenderGenerator(el, options);
          var customRenderer = renderer.generateRender();
          var customImport = renderer.generateImport();
          customRenderer = customRenderer.replace(
            /render \(vm\)/,
            "render (slotProps)"
          );

          if (name === "render-prop") {
            customRenderer = "(" + customRenderer + ")()";
          } else {
            // Support for args
            customRenderer = customRenderer.replace(
              /render \(slotProps\)/,
              "render (args)"
            );
            if (
              el.attrsMap["arguments"] &&
              typeof el.attrsMap["arguments"] === "string"
            ) {
              var customArguments = el.attrsMap["arguments"].split(",");
              customRenderer = customRenderer.replace(
                /render \(args\)/,
                ("render (" + (el.attrsMap["arguments"]) + ")")
              );
              // Replace each instance of the argument
              //
              customArguments.forEach(function (argument) {
                var reg = new RegExp("vm[" + argument + "]", "g");
                customRenderer = customRenderer.replace(reg, argument);
              });
            } else {
              customRenderer = customRenderer.replace(/vm\(args\)/g, "args");
            }
          }
          addAttr(el.parent, value, ("" + customRenderer));
          var vueNativeCoreImport = customImport.split(splitRE$1);
          if (vueNativeCoreImport && vueNativeCoreImport[0]) {
            var imports = vueNativeCoreImport[0];
            imports = imports.replace(/import \{/g, "");
            imports = imports.replace(/\} from 'vue-native-helper'/g, "");
            return imports.split(",").map(function(item) {
              return item.trim();
            });
          }
        } else {
          addAttr(el, name, JSON.stringify(value));
        }
      }
    }
  }
}

function checkInFor (el) {
  var parent = el;
  while (parent) {
    if (parent.for !== undefined) {
      return true
    }
    parent = parent.parent;
  }
  return false
}

function parseModifiers (name) {
  var match = name.match(modifierRE);
  if (match) {
    var ret = {};
    match.forEach(function (m) { ret[m.slice(1)] = true; });
    return ret
  }
}

function makeAttrsMap (attrs) {
  var map = {};
  for (var i = 0, l = attrs.length; i < l; i++) {
    if (
      process.env.NODE_ENV !== 'production' &&
      map[attrs[i].name] && !isIE && !isEdge
    ) {
      warn$1('duplicate attribute: ' + attrs[i].name);
    }
    map[attrs[i].name] = attrs[i].value;
  }
  return map
}

function isForbiddenTag (el) {
  return (
    el.tag === 'style' ||
    (el.tag === 'script' && (
      !el.attrsMap.type ||
      el.attrsMap.type === 'text/javascript'
    ))
  )
}

var ieNSBug = /^xmlns:NS\d+/;
var ieNSPrefix = /^NS\d+:/;

/* istanbul ignore next */
function guardIESVGBug (attrs) {
  var res = [];
  for (var i = 0; i < attrs.length; i++) {
    var attr = attrs[i];
    if (!ieNSBug.test(attr.name)) {
      attr.name = attr.name.replace(ieNSPrefix, '');
      res.push(attr);
    }
  }
  return res
}

function checkForAliasModel (el, value) {
  var _el = el;
  while (_el) {
    if (_el.for && _el.alias === value) {
      warn$1(
        "<" + (el.tag) + " v-model=\"" + value + "\">: " +
        "You are binding v-model directly to a v-for iteration alias. " +
        "This will not be able to modify the v-for source array because " +
        "writing to the alias is like modifying a function local variable. " +
        "Consider using an array of objects and use v-model on an object property instead."
      );
    }
    _el = _el.parent;
  }
}

var CREATE_ELEMENT = "createElement";
var COMPONENT = "Component";
var HELPER_HEADER = "__react__vue__";
var RENDER_HELPER_MODULE_NAME = "vue-native-helper";

var COMMON = {
  'createElement': {
    name: ("" + HELPER_HEADER + CREATE_ELEMENT),
    alias: CREATE_ELEMENT
  },
  'component': {
    name: ("" + HELPER_HEADER + COMPONENT),
    alias: COMPONENT
  },
  'renderSlot': {
    name: (HELPER_HEADER + "renderSlot"),
    value: (HELPER_HEADER + "slotSet"),
    defaultSlot: (HELPER_HEADER + "defaultSlot"),
    slotTag: (HELPER_HEADER + "slotTag"),
    alias: 'renderSlot'
  },
  'template': {
    name: (HELPER_HEADER + "template"),
    type: (HELPER_HEADER + "template"),
    alias: 'template'
  },
  'renderList': {
    name: (HELPER_HEADER + "renderList"),
    alias: 'renderList'
  },
  'toNumber': {
    name: (HELPER_HEADER + "toNumber"),
    alias: 'toNumber'
  },
  'checkKeyCodes': {
    name: (HELPER_HEADER + "checkKeyCodes"),
    alias: 'checkKeyCodes'
  },
  'looseEqual': {
    name: (HELPER_HEADER + "looseEqual"),
    alias: 'looseEqual'
  },
  'looseIndexOf': {
    name: (HELPER_HEADER + "looseIndexOf"),
    alias: 'looseIndexOf'
  },
  'toString': {
    name: (HELPER_HEADER + "toString"),
    alias: '_toString'
  },
  'resolveFilter': {
    name: (HELPER_HEADER + "resolveFilter"),
    alias: 'resolveFilter'
  },
  'event': {
    name: (HELPER_HEADER + "event"),
    alias: 'event'
  },
  'directive': {
    name: (HELPER_HEADER + "buildDirective"),
    alias: 'buildDirective',
    component: (HELPER_HEADER + "directiveComponent"),
    tag: (HELPER_HEADER + "directiveTag"),
    context: (HELPER_HEADER + "directiveContext")
  },
  'dynamicComponent': {
    name: (HELPER_HEADER + "dynamicComponent"),
    alias: 'dynamicComponent'
  },
  'setRef': {
    name: (HELPER_HEADER + "setRef")
  },
  'customEvent': {
    name: (HELPER_HEADER + "customEvent")
  },
  'handleProps': {
    name: (HELPER_HEADER + "handleProps"),
    alias: 'handleProps'
  },
  'mergeProps': {
    name: (HELPER_HEADER + "mergeProps"),
    alias: 'mergeProps'
  }
};

var WEB = {
  'bindClass': {
    name: (HELPER_HEADER + "bindClass"),
    alias: "bindWebClass"
  },
  'bindStyle': {
    name: (HELPER_HEADER + "bindStyle"),
    alias: "bindWebStyle"
  },
  'emptyComponent': {
    name: (HELPER_HEADER + "buildEmptyComponent"),
    alias: 'buildWebEmptyComponent',
    component: (HELPER_HEADER + "EmptyComponent")
  },
  'inputComponent': {
    name: (HELPER_HEADER + "buildInputComponent"),
    alias: 'buildWebInputComponent',
    tag: (HELPER_HEADER + "inputComponentTag"),
    component: (HELPER_HEADER + "InputComponent")
  },
  'transition': {
    name: (HELPER_HEADER + "transition"),
    alias: "buildWebTransition",
    component: (HELPER_HEADER + "transitionComponent"),
    collection: (HELPER_HEADER + "transitionCollection")
  },
  // unfinished
  'transitionGroup': {
    name: (HELPER_HEADER + "transitionGroup"),
    alias: "buildWebTransitionGroup",
    component: (HELPER_HEADER + "transitionGroupComponent"),
    collection: (HELPER_HEADER + "transitionGroupCollection")
  }
};

var NATIVE = {
  'bindClass': {
    name: (HELPER_HEADER + "bindClass"),
    alias: "bindNativeClass"
  },
  'bindStyle': {
    name: (HELPER_HEADER + "bindStyle"),
    alias: "bindNativeStyle"
  },
  'mergeStyleAndClass': {
    name: HELPER_HEADER + "mergeNativeStyleAndNativeClass",
    alias: "mergeNativeStyleAndNativeClass"
  }
};

/*  */

// these are reserved for web because they are directly compiled away
// during template compilation
var isReservedAttr = makeMap('style,class');

// attributes that should be using props for binding
var acceptValue = makeMap('input,textarea,option,select');

var isEnumeratedAttr = makeMap('contenteditable,draggable,spellcheck');

var isBooleanAttr = makeMap(
  'allowfullscreen,async,autofocus,autoplay,checked,compact,controls,declare,' +
  'default,defaultchecked,defaultmuted,defaultselected,defer,disabled,' +
  'enabled,formnovalidate,hidden,indeterminate,inert,ismap,itemscope,loop,multiple,' +
  'muted,nohref,noresize,noshade,novalidate,nowrap,open,pauseonexit,readonly,' +
  'required,reversed,scoped,seamless,selected,sortable,translate,' +
  'truespeed,typemustmatch,visible'
);

/*  */

var isUnaryTag$1 = makeMap(
  "area,base,br,col,embed,frame,hr,img,input,isindex,keygen," +
    "link,meta,param,source,track,wbr"
);

var isHTMLTag = makeMap(
  "html,body,base,head,link,meta,style,title," +
    "address,article,aside,footer,header,h1,h2,h3,h4,h5,h6,hgroup,nav,section," +
    "div,dd,dl,dt,figcaption,figure,hr,img,li,main,ol,p,pre,ul," +
    "a,b,abbr,bdi,bdo,br,cite,code,data,dfn,em,i,kbd,mark,q,rp,rt,rtc,ruby," +
    "s,samp,small,span,strong,sub,sup,time,u,var,wbr,area,audio,map,track,video," +
    "embed,object,param,source,canvas,script,noscript,del,ins," +
    "caption,col,colgroup,table,thead,tbody,td,th,tr," +
    "button,datalist,fieldset,form,input,label,legend,meter,optgroup,option," +
    "output,progress,select,textarea," +
    "details,dialog,menu,menuitem,summary," +
    "content,element,shadow,template"
);

// this map is intentionally selective, only covering SVG elements that may
// contain child elements.
var isSVG = makeMap(
  "svg,animate,circle,clippath,cursor,defs,desc,ellipse,filter,font-face," +
    "foreignObject,g,glyph,image,line,marker,mask,missing-glyph,path,pattern," +
    "polygon,polyline,rect,switch,symbol,text,textpath,tspan,use,view",
  true
);

// Elements that you can, intentionally, leave open
// (and which close themselves)
var canBeLeftOpenTag$1 = makeMap(
  "colgroup,dd,dt,li,options,p,td,tfoot,th,thead,tr,source"
);

// HTML5 tags https://html.spec.whatwg.org/multipage/indices.html#elements-3
// Phrasing Content https://html.spec.whatwg.org/multipage/dom.html#phrasing-content
var isNonPhrasingTag$1 = makeMap(
  "address,article,aside,base,blockquote,body,caption,col,colgroup,dd," +
    "details,dialog,div,dl,dt,fieldset,figcaption,figure,footer,form," +
    "h1,h2,h3,h4,h5,h6,head,header,hgroup,hr,html,legend,li,menuitem,meta," +
    "optgroup,option,param,rp,rt,source,style,summary,tbody,td,tfoot,th,thead," +
    "title,tr,track"
);

var buildInTags = [
  COMMON.directive.component,
  COMMON.dynamicComponent.name,
  WEB.transition.component,
  WEB.transitionGroup.component,
  WEB.emptyComponent.component,
  WEB.inputComponent.component
];

var isBuildInTag = makeMap(buildInTags.join(","));

var isPreTag = function (tag) { return tag === "pre"; };

var isReservedTag = function (tag) {
  return isHTMLTag(tag) || isSVG(tag);
};

function getTagNamespace(tag) {
  if (isSVG(tag)) {
    return "svg";
  }
  // basic support for MathML
  // note it doesn't support other MathML elements being component roots
  if (tag === "math") {
    return "math";
  }
}

function specialObserver (obj, cb) {
  var loop = function ( key ) {
    var val = obj[key];
    if (typeof val === 'string') {
      Object.defineProperty(obj, key, {
        enumerable: true,
        configurable: true,
        get: function get () {
          cb && cb(obj);
          return val
        }
      });
    } else {
      specialObserver(val, cb);
    }
  };

  for (var key in obj) loop( key );
}

function filterDirective (ast) {
  var arr = ['show', 'bind'];
  if (Array.isArray(ast.directives)) {
    return ast.directives.filter(function (v) { return arr.indexOf(v.name) === -1; })
  } else {
    return []
  }
}

function filterDirectiveBindProps (ast) {
  if (Array.isArray(ast.directives)) {
    return ast.directives.filter(function (v) { return v.name === 'bind' && v.value === '$props'; })
  } else {
    return []
  }
}

function transformSpecialNewlines (text) {
  return text
    .replace(/\u2028/g, '\\u2028')
    .replace(/\u2029/g, '\\u2029')
}

var BaseGenerator = function BaseGenerator (ast, options) {
  this.ast = ast;
  this.variableDependency = [];
  this.slots = [];
  this.vueConfig = options.vueConfig || {};
  this.uid = 0;

  specialObserver(COMMON, this.setVariableDependency.bind(this));
  specialObserver(WEB, this.setVariableDependency.bind(this));
  specialObserver(NATIVE, this.setVariableDependency.bind(this));

  this.coreCode = this.genElement(this.ast).trim();
};

BaseGenerator.prototype.setSlots = function setSlots (name) {
  if (this.slots.indexOf(name) === -1) {
    this.slots.push(name);
  }
};

BaseGenerator.prototype.setVariableDependency = function setVariableDependency (variable) {
  if (this.variableDependency.indexOf(variable) === -1) {
    this.variableDependency.push(variable);
  }
};

BaseGenerator.prototype.generate = function generate () {
  var importCode = this.generateImport();
  var renderCode = this.generateRender();

  return (importCode + " \n export default " + renderCode)
};

BaseGenerator.prototype.generateImport = function generateImport () {
  return this.genDependence()
};

BaseGenerator.prototype.generateRender = function generateRender () {
  var render = "return " + (this.coreCode);
  if (this.slots.length) {
    var slot = "const " + (COMMON.renderSlot.value) + " = " + (COMMON.renderSlot.name) + ".call(this, [" + (this.slots.join(',')) + "], this.props.children)";
    render = slot + "\n" + render;
  }
  render = "function render (vm) {" + render + "}";
  return render
};

BaseGenerator.prototype.genDependence = function genDependence () {
  var code = "";
  var helperDependency = this.variableDependency
    .filter(function (v) { return v !== COMMON.createElement && v !== COMMON.component && v.alias; });
  if (helperDependency.length) {
    code += 'import { ';
    code += helperDependency.map(function (v) { return ((v.alias) + " as " + (v.name)); }).join(',');
    code += " } from '" + RENDER_HELPER_MODULE_NAME + "'\n";
  }
  code += "import {\n      " + (COMMON.createElement.alias) + " as " + (COMMON.createElement.name) + ",\n      " + (COMMON.component.alias) + " as " + (COMMON.component.name) + "\n    } from 'react'\n";
  if (this.variableDependency.indexOf(COMMON.directive) !== -1) {
    code += "const " + (COMMON.directive.component) + " = " + (COMMON.directive.name) + "(" + (COMMON.component.name) + ", " + (COMMON.createElement.name) + ")\n";
  }
  if (this.variableDependency.indexOf(WEB.emptyComponent) !== -1) {
    code += "const " + (WEB.emptyComponent.component) + " = " + (WEB.emptyComponent.name) + "(" + (COMMON.component.name) + ", " + (COMMON.createElement.name) + ")\n";
  }
  if (this.variableDependency.indexOf(WEB.transition) !== -1) {
    code += "const " + (WEB.transition.component) + " = " + (WEB.transition.name) + "(" + (COMMON.component.name) + ", " + (COMMON.createElement.name) + ")\n";
  }
  // if (this.variableDependency.indexOf(WEB.transitionGroup) !== -1) {
  // code += `const ${WEB.transitionGroup.component} = ${WEB.transitionGroup.name}(${COMMON.component.name}, ${COMMON.createElement.name})\n`
  // }
  if (this.variableDependency.indexOf(WEB.inputComponent) !== -1) {
    code += "const " + (WEB.inputComponent.component) + " = " + (WEB.inputComponent.name) + "(" + (COMMON.component.name) + ", " + (COMMON.createElement.name) + ")\n";
  }
  return code
};

/*  */

var validDivisionCharRE$1 = /[\w).+\-_$\]]/;

function parseFilters$1(exp) {
  var inSingle = false;
  var inDouble = false;
  var inTemplateString = false;
  var inRegex = false;
  var curly = 0;
  var square = 0;
  var paren = 0;
  var lastFilterIndex = 0;
  var c, prev, i, expression, filters;

  for (i = 0; i < exp.length; i++) {
    prev = c;
    c = exp.charCodeAt(i);
    if (inSingle) {
      if (c === 0x27 && prev !== 0x5c) { inSingle = false; }
    } else if (inDouble) {
      if (c === 0x22 && prev !== 0x5c) { inDouble = false; }
    } else if (inTemplateString) {
      if (c === 0x60 && prev !== 0x5c) { inTemplateString = false; }
    } else if (inRegex) {
      if (c === 0x2f && prev !== 0x5c) { inRegex = false; }
    } else if (
      c === 0x7c && // pipe
      exp.charCodeAt(i + 1) !== 0x7c &&
      exp.charCodeAt(i - 1) !== 0x7c &&
      !curly &&
      !square &&
      !paren
    ) {
      if (expression === undefined) {
        // first filter, end of expression
        lastFilterIndex = i + 1;
        expression = exp.slice(0, i).trim();
      } else {
        pushFilter();
      }
    } else {
      switch (c) {
        case 0x22:
          inDouble = true;
          break; // "
        case 0x27:
          inSingle = true;
          break; // '
        case 0x60:
          inTemplateString = true;
          break; // `
        case 0x28:
          paren++;
          break; // (
        case 0x29:
          paren--;
          break; // )
        case 0x5b:
          square++;
          break; // [
        case 0x5d:
          square--;
          break; // ]
        case 0x7b:
          curly++;
          break; // {
        case 0x7d:
          curly--;
          break; // }
      }
      if (c === 0x2f) {
        // /
        var j = i - 1;
        var p = (void 0);
        // find first non-whitespace prev char
        for (; j >= 0; j--) {
          p = exp.charAt(j);
          if (p !== " ") { break; }
        }
        if (!p || !validDivisionCharRE$1.test(p)) {
          inRegex = true;
        }
      }
    }
  }

  if (expression === undefined) {
    expression = exp.slice(0, i).trim();
  } else if (lastFilterIndex !== 0) {
    pushFilter();
  }

  function pushFilter() {
    (filters || (filters = [])).push(exp.slice(lastFilterIndex, i).trim());
    lastFilterIndex = i + 1;
  }

  if (filters) {
    for (i = 0; i < filters.length; i++) {
      expression = wrapFilter$1(expression, filters[i]);
    }
  }

  return expression;
}

function wrapFilter$1(exp, filter) {
  var i = filter.indexOf("(");
  if (i < 0) {
    // _f: resolveFilter
    return ((COMMON.resolveFilter.name) + ".call(vm, \"" + filter + "\")(" + exp + ")");
  } else {
    var name = filter.slice(0, i);
    var args = filter.slice(i + 1);
    return ((COMMON.resolveFilter.name) + ".call(vm, \"" + name + "\")(" + exp + "," + args);
  }
}

var defaultTagRE$1 = /\{\{((?:.|\n)+?)\}\}/g;
var regexEscapeRE$1 = /[-.*+?^${}()|[\]\/\\]/g;

var buildRegex$1 = cached(function (delimiters) {
  var open = delimiters[0].replace(regexEscapeRE$1, "\\$&");
  var close = delimiters[1].replace(regexEscapeRE$1, "\\$&");
  return new RegExp(open + "((?:.|\\n)+?)" + close, "g");
});

function parseText$1(text, delimiters) {
  var tagRE = delimiters ? buildRegex$1(delimiters) : defaultTagRE$1;
  if (!tagRE.test(text)) {
    return;
  }
  var tokens = [];
  var lastIndex = (tagRE.lastIndex = 0);
  var match, index;
  while ((match = tagRE.exec(text))) {
    index = match.index;
    // push text token
    if (index > lastIndex) {
      tokens.push(JSON.stringify(text.slice(lastIndex, index)));
    }
    // tag token
    var exp = parseFilters$1(match[1].trim());
    tokens.push(((COMMON.toString.name) + "(" + exp + ")"));
    lastIndex = index + match[0].length;
  }
  if (lastIndex < text.length) {
    tokens.push(JSON.stringify(text.slice(lastIndex)));
  }
  return tokens.join("+");
}

/**
 * Copyright 2013-present, Facebook, Inc.
 * All rights reserved.
 *
 * This source code is licensed under the BSD-style license found in the
 * LICENSE file in the root directory of this source tree. An additional grant
 * of patent rights can be found in the PATENTS file in the same directory.
 *
 */

var ARIADOMPropertyConfig = {
  Properties: {
    // Global States and Properties
    'aria-current': 0, // state
    'aria-details': 0,
    'aria-disabled': 0, // state
    'aria-hidden': 0, // state
    'aria-invalid': 0, // state
    'aria-keyshortcuts': 0,
    'aria-label': 0,
    'aria-roledescription': 0,
    // Widget Attributes
    'aria-autocomplete': 0,
    'aria-checked': 0,
    'aria-expanded': 0,
    'aria-haspopup': 0,
    'aria-level': 0,
    'aria-modal': 0,
    'aria-multiline': 0,
    'aria-multiselectable': 0,
    'aria-orientation': 0,
    'aria-placeholder': 0,
    'aria-pressed': 0,
    'aria-readonly': 0,
    'aria-required': 0,
    'aria-selected': 0,
    'aria-sort': 0,
    'aria-valuemax': 0,
    'aria-valuemin': 0,
    'aria-valuenow': 0,
    'aria-valuetext': 0,
    // Live Region Attributes
    'aria-atomic': 0,
    'aria-busy': 0,
    'aria-live': 0,
    'aria-relevant': 0,
    // Drag-and-Drop Attributes
    'aria-dropeffect': 0,
    'aria-grabbed': 0,
    // Relationship Attributes
    'aria-activedescendant': 0,
    'aria-colcount': 0,
    'aria-colindex': 0,
    'aria-colspan': 0,
    'aria-controls': 0,
    'aria-describedby': 0,
    'aria-errormessage': 0,
    'aria-flowto': 0,
    'aria-labelledby': 0,
    'aria-owns': 0,
    'aria-posinset': 0,
    'aria-rowcount': 0,
    'aria-rowindex': 0,
    'aria-rowspan': 0,
    'aria-setsize': 0
  },
  DOMAttributeNames: {},
  DOMPropertyNames: {}
};

/**
 * Copyright 2013-present, Facebook, Inc.
 * All rights reserved.
 *
 * This source code is licensed under the BSD-style license found in the
 * LICENSE file in the root directory of this source tree. An additional grant
 * of patent rights can be found in the PATENTS file in the same directory.
 *
 */
var MUST_USE_PROPERTY = 0x1;
var HAS_BOOLEAN_VALUE = 0x4;
var HAS_NUMERIC_VALUE = 0x8;
var HAS_POSITIVE_NUMERIC_VALUE = 0x10 | 0x8;
var HAS_OVERLOADED_BOOLEAN_VALUE = 0x20;
var ATTRIBUTE_NAME_CHAR = ':A-Z_a-z\\u00C0-\\u00D6\\u00D8-\\u00F6\\u00F8-\\u02FF\\u0370-\\u037D\\u037F-\\u1FFF\\u200C-\\u200D\\u2070-\\u218F\\u2C00-\\u2FEF\\u3001-\\uD7FF\\uF900-\\uFDCF\\uFDF0-\\uFFFD\\-.0-9\\u00B7\\u0300-\\u036F\\u203F-\\u2040';
var HTMLDOMPropertyConfig = {
  isCustomAttribute: RegExp.prototype.test.bind(new RegExp('^(data|aria)-[' + ATTRIBUTE_NAME_CHAR + ']*$')),
  Properties: {
    /**
     * Standard Properties
     */
    accept: 0,
    acceptCharset: 0,
    accessKey: 0,
    action: 0,
    allowFullScreen: HAS_BOOLEAN_VALUE,
    allowTransparency: 0,
    alt: 0,
    // specifies target context for links with `preload` type
    as: 0,
    async: HAS_BOOLEAN_VALUE,
    autoComplete: 0,
    /**
     * react-vue change
     */
    // autoFocus is polyfilled/normalized by AutoFocusUtils
    autoFocus: HAS_BOOLEAN_VALUE,
    autoPlay: HAS_BOOLEAN_VALUE,
    capture: HAS_BOOLEAN_VALUE,
    cellPadding: 0,
    cellSpacing: 0,
    charSet: 0,
    challenge: 0,
    checked: MUST_USE_PROPERTY | HAS_BOOLEAN_VALUE,
    cite: 0,
    classID: 0,
    className: 0,
    cols: HAS_POSITIVE_NUMERIC_VALUE,
    colSpan: 0,
    content: 0,
    contentEditable: 0,
    contextMenu: 0,
    controls: HAS_BOOLEAN_VALUE,
    coords: 0,
    crossOrigin: 0,
    data: 0, // For `<object />` acts as `src`.
    dateTime: 0,
    'default': HAS_BOOLEAN_VALUE,
    defer: HAS_BOOLEAN_VALUE,
    dir: 0,
    disabled: HAS_BOOLEAN_VALUE,
    download: HAS_OVERLOADED_BOOLEAN_VALUE,
    draggable: 0,
    encType: 0,
    form: 0,
    formAction: 0,
    formEncType: 0,
    formMethod: 0,
    formNoValidate: HAS_BOOLEAN_VALUE,
    formTarget: 0,
    frameBorder: 0,
    headers: 0,
    height: 0,
    hidden: HAS_BOOLEAN_VALUE,
    high: 0,
    href: 0,
    hrefLang: 0,
    htmlFor: 0,
    httpEquiv: 0,
    icon: 0,
    id: 0,
    inputMode: 0,
    integrity: 0,
    is: 0,
    keyParams: 0,
    keyType: 0,
    kind: 0,
    label: 0,
    lang: 0,
    list: 0,
    loop: HAS_BOOLEAN_VALUE,
    low: 0,
    manifest: 0,
    marginHeight: 0,
    marginWidth: 0,
    max: 0,
    maxLength: 0,
    media: 0,
    mediaGroup: 0,
    method: 0,
    min: 0,
    minLength: 0,
    // Caution; `option.selected` is not updated if `select.multiple` is
    // disabled with `removeAttribute`.
    multiple: MUST_USE_PROPERTY | HAS_BOOLEAN_VALUE,
    muted: MUST_USE_PROPERTY | HAS_BOOLEAN_VALUE,
    name: 0,
    nonce: 0,
    noValidate: HAS_BOOLEAN_VALUE,
    open: HAS_BOOLEAN_VALUE,
    optimum: 0,
    pattern: 0,
    placeholder: 0,
    playsInline: HAS_BOOLEAN_VALUE,
    poster: 0,
    preload: 0,
    profile: 0,
    radioGroup: 0,
    readOnly: HAS_BOOLEAN_VALUE,
    referrerPolicy: 0,
    rel: 0,
    required: HAS_BOOLEAN_VALUE,
    reversed: HAS_BOOLEAN_VALUE,
    role: 0,
    rows: HAS_POSITIVE_NUMERIC_VALUE,
    rowSpan: HAS_NUMERIC_VALUE,
    sandbox: 0,
    scope: 0,
    scoped: HAS_BOOLEAN_VALUE,
    scrolling: 0,
    seamless: HAS_BOOLEAN_VALUE,
    selected: MUST_USE_PROPERTY | HAS_BOOLEAN_VALUE,
    shape: 0,
    size: HAS_POSITIVE_NUMERIC_VALUE,
    sizes: 0,
    span: HAS_POSITIVE_NUMERIC_VALUE,
    spellCheck: 0,
    src: 0,
    srcDoc: 0,
    srcLang: 0,
    srcSet: 0,
    start: HAS_NUMERIC_VALUE,
    step: 0,
    style: 0,
    summary: 0,
    tabIndex: 0,
    target: 0,
    title: 0,
    // Setting .type throws on non-<input> tags
    type: 0,
    useMap: 0,
    value: 0,
    width: 0,
    wmode: 0,
    wrap: 0,

    /**
     * RDFa Properties
     */
    about: 0,
    datatype: 0,
    inlist: 0,
    prefix: 0,
    // property is also supported for OpenGraph in meta tags.
    property: 0,
    resource: 0,
    'typeof': 0,
    vocab: 0,

    /**
     * Non-standard Properties
     */
    // autoCapitalize and autoCorrect are supported in Mobile Safari for
    // keyboard hints.
    autoCapitalize: 0,
    autoCorrect: 0,
    // autoSave allows WebKit/Blink to persist values of input fields on page reloads
    autoSave: 0,
    // color is for Safari mask-icon link
    color: 0,
    // itemProp, itemScope, itemType are for
    // Microdata support. See http://schema.org/docs/gs.html
    itemProp: 0,
    itemScope: HAS_BOOLEAN_VALUE,
    itemType: 0,
    // itemID and itemRef are for Microdata support as well but
    // only specified in the WHATWG spec document. See
    // https://html.spec.whatwg.org/multipage/microdata.html#microdata-dom-api
    itemID: 0,
    itemRef: 0,
    // results show looking glass icon and recent searches on input
    // search fields in WebKit/Blink
    results: 0,
    // IE-only attribute that specifies security restrictions on an iframe
    // as an alternative to the sandbox attribute on IE<10
    security: 0,
    // IE-only attribute that controls focus behavior
    unselectable: 0
  },
  DOMAttributeNames: {
    acceptCharset: 'accept-charset',
    className: 'class',
    htmlFor: 'for',
    httpEquiv: 'http-equiv'
  },
  DOMPropertyNames: {},
  DOMMutationMethods: {
    value: function (node, value) {
      if (value == null) {
        return node.removeAttribute('value')
      }

      // Number inputs get special treatment due to some edge cases in
      // Chrome. Let everything else assign the value attribute as normal.
      // https://github.com/facebook/react/issues/7253#issuecomment-236074326
      if (node.type !== 'number' || node.hasAttribute('value') === false) {
        node.setAttribute('value', '' + value);
      } else if (node.validity && !node.validity.badInput && node.ownerDocument.activeElement !== node) {
        // Don't assign an attribute if validation reports bad
        // input. Chrome will clear the value. Additionally, don't
        // operate on inputs that have focus, otherwise Chrome might
        // strip off trailing decimal places and cause the user's
        // cursor position to jump to the beginning of the input.
        //
        // In ReactDOMInput, we have an onBlur event that will trigger
        // this function again when focus is lost.
        node.setAttribute('value', '' + value);
      }
    }
  }
};

/**
 * Copyright 2013-present, Facebook, Inc.
 * All rights reserved.
 *
 * This source code is licensed under the BSD-style license found in the
 * LICENSE file in the root directory of this source tree. An additional grant
 * of patent rights can be found in the PATENTS file in the same directory.
 *
 */

var NS = {
  xlink: 'http://www.w3.org/1999/xlink',
  xml: 'http://www.w3.org/XML/1998/namespace'
};

// We use attributes for everything SVG so let's avoid some duplication and run
// code instead.
// The following are all specified in the HTML config already so we exclude here.
// - class (as className)
// - color
// - height
// - id
// - lang
// - max
// - media
// - method
// - min
// - name
// - style
// - target
// - type
// - width
var ATTRS = {
  accentHeight: 'accent-height',
  accumulate: 0,
  additive: 0,
  alignmentBaseline: 'alignment-baseline',
  allowReorder: 'allowReorder',
  alphabetic: 0,
  amplitude: 0,
  arabicForm: 'arabic-form',
  ascent: 0,
  attributeName: 'attributeName',
  attributeType: 'attributeType',
  autoReverse: 'autoReverse',
  azimuth: 0,
  baseFrequency: 'baseFrequency',
  baseProfile: 'baseProfile',
  baselineShift: 'baseline-shift',
  bbox: 0,
  begin: 0,
  bias: 0,
  by: 0,
  calcMode: 'calcMode',
  capHeight: 'cap-height',
  clip: 0,
  clipPath: 'clip-path',
  clipRule: 'clip-rule',
  clipPathUnits: 'clipPathUnits',
  colorInterpolation: 'color-interpolation',
  colorInterpolationFilters: 'color-interpolation-filters',
  colorProfile: 'color-profile',
  colorRendering: 'color-rendering',
  contentScriptType: 'contentScriptType',
  contentStyleType: 'contentStyleType',
  cursor: 0,
  cx: 0,
  cy: 0,
  d: 0,
  decelerate: 0,
  descent: 0,
  diffuseConstant: 'diffuseConstant',
  direction: 0,
  display: 0,
  divisor: 0,
  dominantBaseline: 'dominant-baseline',
  dur: 0,
  dx: 0,
  dy: 0,
  edgeMode: 'edgeMode',
  elevation: 0,
  enableBackground: 'enable-background',
  end: 0,
  exponent: 0,
  externalResourcesRequired: 'externalResourcesRequired',
  fill: 0,
  fillOpacity: 'fill-opacity',
  fillRule: 'fill-rule',
  filter: 0,
  filterRes: 'filterRes',
  filterUnits: 'filterUnits',
  floodColor: 'flood-color',
  floodOpacity: 'flood-opacity',
  focusable: 0,
  fontFamily: 'font-family',
  fontSize: 'font-size',
  fontSizeAdjust: 'font-size-adjust',
  fontStretch: 'font-stretch',
  fontStyle: 'font-style',
  fontVariant: 'font-variant',
  fontWeight: 'font-weight',
  format: 0,
  from: 0,
  fx: 0,
  fy: 0,
  g1: 0,
  g2: 0,
  glyphName: 'glyph-name',
  glyphOrientationHorizontal: 'glyph-orientation-horizontal',
  glyphOrientationVertical: 'glyph-orientation-vertical',
  glyphRef: 'glyphRef',
  gradientTransform: 'gradientTransform',
  gradientUnits: 'gradientUnits',
  hanging: 0,
  horizAdvX: 'horiz-adv-x',
  horizOriginX: 'horiz-origin-x',
  ideographic: 0,
  imageRendering: 'image-rendering',
  'in': 0,
  in2: 0,
  intercept: 0,
  k: 0,
  k1: 0,
  k2: 0,
  k3: 0,
  k4: 0,
  kernelMatrix: 'kernelMatrix',
  kernelUnitLength: 'kernelUnitLength',
  kerning: 0,
  keyPoints: 'keyPoints',
  keySplines: 'keySplines',
  keyTimes: 'keyTimes',
  lengthAdjust: 'lengthAdjust',
  letterSpacing: 'letter-spacing',
  lightingColor: 'lighting-color',
  limitingConeAngle: 'limitingConeAngle',
  local: 0,
  markerEnd: 'marker-end',
  markerMid: 'marker-mid',
  markerStart: 'marker-start',
  markerHeight: 'markerHeight',
  markerUnits: 'markerUnits',
  markerWidth: 'markerWidth',
  mask: 0,
  maskContentUnits: 'maskContentUnits',
  maskUnits: 'maskUnits',
  mathematical: 0,
  mode: 0,
  numOctaves: 'numOctaves',
  offset: 0,
  opacity: 0,
  operator: 0,
  order: 0,
  orient: 0,
  orientation: 0,
  origin: 0,
  overflow: 0,
  overlinePosition: 'overline-position',
  overlineThickness: 'overline-thickness',
  paintOrder: 'paint-order',
  panose1: 'panose-1',
  pathLength: 'pathLength',
  patternContentUnits: 'patternContentUnits',
  patternTransform: 'patternTransform',
  patternUnits: 'patternUnits',
  pointerEvents: 'pointer-events',
  points: 0,
  pointsAtX: 'pointsAtX',
  pointsAtY: 'pointsAtY',
  pointsAtZ: 'pointsAtZ',
  preserveAlpha: 'preserveAlpha',
  preserveAspectRatio: 'preserveAspectRatio',
  primitiveUnits: 'primitiveUnits',
  r: 0,
  radius: 0,
  refX: 'refX',
  refY: 'refY',
  renderingIntent: 'rendering-intent',
  repeatCount: 'repeatCount',
  repeatDur: 'repeatDur',
  requiredExtensions: 'requiredExtensions',
  requiredFeatures: 'requiredFeatures',
  restart: 0,
  result: 0,
  rotate: 0,
  rx: 0,
  ry: 0,
  scale: 0,
  seed: 0,
  shapeRendering: 'shape-rendering',
  slope: 0,
  spacing: 0,
  specularConstant: 'specularConstant',
  specularExponent: 'specularExponent',
  speed: 0,
  spreadMethod: 'spreadMethod',
  startOffset: 'startOffset',
  stdDeviation: 'stdDeviation',
  stemh: 0,
  stemv: 0,
  stitchTiles: 'stitchTiles',
  stopColor: 'stop-color',
  stopOpacity: 'stop-opacity',
  strikethroughPosition: 'strikethrough-position',
  strikethroughThickness: 'strikethrough-thickness',
  string: 0,
  stroke: 0,
  strokeDasharray: 'stroke-dasharray',
  strokeDashoffset: 'stroke-dashoffset',
  strokeLinecap: 'stroke-linecap',
  strokeLinejoin: 'stroke-linejoin',
  strokeMiterlimit: 'stroke-miterlimit',
  strokeOpacity: 'stroke-opacity',
  strokeWidth: 'stroke-width',
  surfaceScale: 'surfaceScale',
  systemLanguage: 'systemLanguage',
  tableValues: 'tableValues',
  targetX: 'targetX',
  targetY: 'targetY',
  textAnchor: 'text-anchor',
  textDecoration: 'text-decoration',
  textRendering: 'text-rendering',
  textLength: 'textLength',
  to: 0,
  transform: 0,
  u1: 0,
  u2: 0,
  underlinePosition: 'underline-position',
  underlineThickness: 'underline-thickness',
  unicode: 0,
  unicodeBidi: 'unicode-bidi',
  unicodeRange: 'unicode-range',
  unitsPerEm: 'units-per-em',
  vAlphabetic: 'v-alphabetic',
  vHanging: 'v-hanging',
  vIdeographic: 'v-ideographic',
  vMathematical: 'v-mathematical',
  values: 0,
  vectorEffect: 'vector-effect',
  version: 0,
  vertAdvY: 'vert-adv-y',
  vertOriginX: 'vert-origin-x',
  vertOriginY: 'vert-origin-y',
  viewBox: 'viewBox',
  viewTarget: 'viewTarget',
  visibility: 0,
  widths: 0,
  wordSpacing: 'word-spacing',
  writingMode: 'writing-mode',
  x: 0,
  xHeight: 'x-height',
  x1: 0,
  x2: 0,
  xChannelSelector: 'xChannelSelector',
  xlinkActuate: 'xlink:actuate',
  xlinkArcrole: 'xlink:arcrole',
  xlinkHref: 'xlink:href',
  xlinkRole: 'xlink:role',
  xlinkShow: 'xlink:show',
  xlinkTitle: 'xlink:title',
  xlinkType: 'xlink:type',
  xmlBase: 'xml:base',
  xmlns: 0,
  xmlnsXlink: 'xmlns:xlink',
  xmlLang: 'xml:lang',
  xmlSpace: 'xml:space',
  y: 0,
  y1: 0,
  y2: 0,
  yChannelSelector: 'yChannelSelector',
  z: 0,
  zoomAndPan: 'zoomAndPan'
};

var SVGDOMPropertyConfig = {
  Properties: {},
  DOMAttributeNamespaces: {
    xlinkActuate: NS.xlink,
    xlinkArcrole: NS.xlink,
    xlinkHref: NS.xlink,
    xlinkRole: NS.xlink,
    xlinkShow: NS.xlink,
    xlinkTitle: NS.xlink,
    xlinkType: NS.xlink,
    xmlBase: NS.xml,
    xmlLang: NS.xml,
    xmlSpace: NS.xml
  },
  DOMAttributeNames: {}
};

Object.keys(ATTRS).forEach(function (key) {
  SVGDOMPropertyConfig.Properties[key] = 0;
  if (ATTRS[key]) {
    SVGDOMPropertyConfig.DOMAttributeNames[key] = ATTRS[key];
  }
});

/**
 * Copyright 2013-present, Facebook, Inc.
 * All rights reserved.
 *
 * This source code is licensed under the BSD-style license found in the
 * LICENSE file in the root directory of this source tree. An additional grant
 * of patent rights can be found in the PATENTS file in the same directory.
 *
 */

/**
 * Types of raw signals from the browser caught at the top level.
 */
var topLevelTypes = {
  topAbort: null,
  topAnimationEnd: null,
  topAnimationIteration: null,
  topAnimationStart: null,
  topBlur: null,
  topCanPlay: null,
  topCanPlayThrough: null,
  topChange: null,
  topClick: null,
  topCompositionEnd: null,
  topCompositionStart: null,
  topCompositionUpdate: null,
  topContextMenu: null,
  topCopy: null,
  topCut: null,
  topDoubleClick: null,
  topDrag: null,
  topDragEnd: null,
  topDragEnter: null,
  topDragExit: null,
  topDragLeave: null,
  topDragOver: null,
  topDragStart: null,
  topDrop: null,
  topDurationChange: null,
  topEmptied: null,
  topEncrypted: null,
  topEnded: null,
  topError: null,
  topFocus: null,
  topInput: null,
  topInvalid: null,
  topKeyDown: null,
  topKeyPress: null,
  topKeyUp: null,
  topLoad: null,
  topLoadedData: null,
  topLoadedMetadata: null,
  topLoadStart: null,
  topMouseDown: null,
  topMouseMove: null,
  topMouseOut: null,
  topMouseOver: null,
  topMouseUp: null,
  topPaste: null,
  topPause: null,
  topPlay: null,
  topPlaying: null,
  topProgress: null,
  topRateChange: null,
  topReset: null,
  topScroll: null,
  topSeeked: null,
  topSeeking: null,
  topSelectionChange: null,
  topStalled: null,
  topSubmit: null,
  topSuspend: null,
  topTextInput: null,
  topTimeUpdate: null,
  topTouchCancel: null,
  topTouchEnd: null,
  topTouchMove: null,
  topTouchStart: null,
  topTransitionEnd: null,
  topVolumeChange: null,
  topWaiting: null,
  topWheel: null
};

var EventConstants = {
  topLevelTypes: topLevelTypes
};

var reactProps = {
  children: true,
  dangerouslySetInnerHTML: true,
  key: true,
  ref: true,

  autoFocus: true,
  defaultValue: true,
  valueLink: true,
  defaultChecked: true,
  checkedLink: true,
  innerHTML: true,
  suppressContentEditableWarning: true,
  onFocusIn: true,
  onFocusOut: true
};

var propertyMap = {};

Object.keys(ARIADOMPropertyConfig.Properties).forEach(function (v) {
  propertyMap[v.toLowerCase()] = v;
});

Object.keys(HTMLDOMPropertyConfig.Properties).forEach(function (v) {
  propertyMap[v.toLowerCase()] = v;
});

Object.keys(SVGDOMPropertyConfig.DOMAttributeNames).forEach(function (v) {
  propertyMap[SVGDOMPropertyConfig.DOMAttributeNames[v]] = v;
});

Object.keys(EventConstants.topLevelTypes).map(function (v) {
  return v.replace(/^top/, 'on')
}).forEach(function (v) {
  propertyMap[v.toLowerCase()] = v;
});

Object.keys(reactProps).map(function (v) {
  propertyMap[v.toLowerCase()] = v;
});

var RenderGenerator = /*@__PURE__*/(function (BaseGenerator) {
  function RenderGenerator () {
    BaseGenerator.apply(this, arguments);
  }

  if ( BaseGenerator ) RenderGenerator.__proto__ = BaseGenerator;
  RenderGenerator.prototype = Object.create( BaseGenerator && BaseGenerator.prototype );
  RenderGenerator.prototype.constructor = RenderGenerator;

  RenderGenerator.prototype.genElement = function genElement (ast) {
    // text
    if (ast.type === 3) {
      return this.genText(ast);
    }

    // text expression
    if (ast.type === 2) {
      return this.genTextExpression(ast);
    }

    // for
    if (ast.for && !ast.forProcessed) {
      return this.genFor(ast);
    }

    // if condition
    if (ast.if && !ast.ifProcessed) {
      return this.genIf(ast);
    }

    if (ast.tag === "slot") {
      return this.genSlot(ast);
    }

    if (ast.tag === "template") {
      return this.genTemplate(ast);
    }

    if (ast.tag === "transition") {
      return this.genTransition(ast);
    }

    if (ast.tag === "transition-group") {
      return this.genTransitionGroup(ast);
    }

    // for web platform, we wrapped node in a buildin component to prevent IME problem
    if (this.isWebInput(ast)) {
      return this.genIMEResolve(ast);
    }

    var s = (COMMON.createElement.name) + "(";
    var e = ")";

    var tag = this.genTag(ast);

    // for directive, we transform tag to a buildin component to achieve directive lifecycle
    if (filterDirective(ast).length) {
      tag = COMMON.directive.component;
    }

    // for dynamic component eg: <component is="view">
    if (ast.tag === "component") {
      tag = (COMMON.dynamicComponent.name) + "(vm, " + (ast.component) + ")";
    }

    var props = this.genProps(ast);
    if (props.length) {
      props = "{" + (props.join(",")) + "}";
    } else {
      props = "null";
    }

    // for modifiers eg: @click.native
    if (ast.parent === undefined) {
      // props = `Object.assign({}, this.props.${HELPER_HEADER}nativeEvents, ${props})`
      props = (COMMON.mergeProps.name) + ".call(this, this.props." + HELPER_HEADER + "nativeEvents, " + props + ")";
    }

    // for template $props eg: v-bind:$props
    if (filterDirectiveBindProps(ast).length) {
      props = "Object.assign({}, vm.$props, " + props + ")";
      props = (COMMON.handleProps.name) + "(" + props + ", '" + (ast.tag) + "')";
    }

    props = "," + props;

    var children = this.genChildren(ast);
    if (children.length) {
      children = "," + (children.join(","));
    }

    return ("" + s + tag + props + children + e);
  };

  /**
   * gen children, include slot template generate
   * @param {Object} ast
   */
  RenderGenerator.prototype.genChildren = function genChildren (ast) {
    var this$1 = this;

    var children = [];
    if (ast.children && ast.children.length) {
      children = children.concat(
        ast.children.map(function (v) {
          return this$1.genElement(v);
        })
      );
    }
    if (ast.scopedSlots) {
      children = children.concat(
        Object.keys(ast.scopedSlots)
          .map(function (v) { return ast.scopedSlots[v]; })
          .map(function (v) {
            var slotCode = this$1.genElement(v) || "";
            var slotScope = v.slotScope;
            var render = "render: (" + slotScope + ") => " + (slotCode.trim());
            var type = "type: '" + (COMMON.template.type) + "'";
            var slot = "'dataSlot': " + (v.slotTarget);
            var code = "{" + type + "," + render + "," + slot + "}";
            return code;
          })
      );
    }
    return children;
  };

  /**
   * gen text expression
   * @param {Object} ast
   */
  RenderGenerator.prototype.genTextExpression = function genTextExpression (ast) {
    return parseText$1(ast.text);
  };

  /**
   * gen text
   * @param {Object} ast
   */
  RenderGenerator.prototype.genText = function genText (ast) {
    var text = transformSpecialNewlines(ast.text);
    return JSON.stringify(text);
  };

  /**
   * gen if condition
   * @param {Object} ast
   */
  RenderGenerator.prototype.genIf = function genIf (ast) {
    ast.ifProcessed = true;
    return this.genIfConditions(ast.ifConditions.slice());
  };

  RenderGenerator.prototype.genIfConditions = function genIfConditions (conditions) {
    if (!conditions.length) {
      return "null";
    }
    var condition = conditions.shift();
    var code;
    if (condition.exp) {
      code = "(" + (condition.exp) + ") ?" + (this.genElement(
        condition.block
      )) + " : " + (this.genIfConditions(conditions));
    } else {
      code = "" + (this.genElement(condition.block));
    }
    return code;
  };

  /**
   * gen for
   * @param {Object} ast
   */
  RenderGenerator.prototype.genFor = function genFor (ast) {
    var exp = ast.for;
    var alias = ast.alias;
    var iterator1 = ast.iterator1 ? ("," + (ast.iterator1)) : "";
    var iterator2 = ast.iterator2 ? ("," + (ast.iterator2)) : "";

    ast.forProcessed = true;

    var code = (COMMON.renderList.name) + "(" + exp + ", function (" + alias + iterator1 + iterator2 + "){return " + (this.genElement(
      this.genKeyFor(ast)
    )) + "}.bind(this))";
    return code;
  };

  /**
   * gen slot
   * @param {Object} ast
   */
  RenderGenerator.prototype.genSlot = function genSlot (ast) {
    var name = ast.slotName;
    var props = [];
    this.setSlots(ast.slotName);
    if (Array.isArray(ast.attrs)) {
      ast.attrs.forEach(function (v) {
        props.push(((v.name) + ": " + (v.value)));
      });
    }
    var code = (COMMON.renderSlot.value) + "(" + name + ", {" + (props.join(",")) + "})";
    this.genChildrenKey(ast);
    var children = this.genChildren(ast);
    if (children.length) {
      code += " || [" + (children.join(",")) + "]";
    }
    return code;
  };

  /**
   * gen a empty component
   * @param {Object} ast
   */
  RenderGenerator.prototype.genTemplate = function genTemplate (ast) {
    return this.genElement(ast.children[0]);
  };

  /**
   * gen children key
   * @param {Object} ast
   */
  RenderGenerator.prototype.genChildrenKey = function genChildrenKey (ast) {
    ast.children.forEach(function (v, i) {
      v.attrs = v.attrs || [];
      v.attrs.push({
        name: "key",
        value: String(i)
      });
    });
  };

  /**
   * gen transition helper, this function would be override by sub class
   * @param {Object} ast
   */
  RenderGenerator.prototype.genTransition = function genTransition (ast) {
    return this.genChildren(ast);
  };

  /**
   * gen transition group helper, this function would be override by sub class
   * @param {Object} ast
   */
  RenderGenerator.prototype.genTransitionGroup = function genTransitionGroup (ast) {
    return this.genChildren(ast);
  };

  /**
   * gen props, this funciton would be override by sub class
   * @param {Object} ast
   */
  RenderGenerator.prototype.genProps = function genProps (ast) {
    var code = [];
    if (filterDirective(ast).length) {
      var directives = this.genDirectives(ast);
      if (directives) {
        code.push(directives);
      }
      var directiveTag = this.genDirectiveTag(ast);
      if (directiveTag) {
        code.push(directiveTag);
      }
      var directiveContext = this.genDirectiveContext(ast);
      if (directiveContext) {
        code.push(directiveContext);
      }
    }
    if (ast.slotTarget !== undefined) {
      this.genSlotTarget(ast);
    }
    if (ast.ref || ast.parent === undefined) {
      var ref = this.genRef(ast);
      if (ref) {
        code.push(ref);
      }
    }
    if (ast.key !== undefined) {
      var key = this.genKey(ast);
      if (key) {
        code.push(key);
      }
    }
    if (Array.isArray(ast.attrsList)) {
      ast.attrsList.forEach(function (v) {
        if (v.name === "v-bind" && /^\{.*\}$/.test(v.value)) {
          try {
            var matchVArr = v.value.match(/^\{(.*)\}$/);
            if (matchVArr && matchVArr[1]) {
              matchVArr[1].split(",").forEach(function (_v) {
                var _vArr = _v.split(":");
                if (_vArr.length === 2) {
                  ast.attrs.push({
                    name: _vArr[0].trim().replace(/'|"/g, ""),
                    value: _vArr[1].trim()
                  });
                }
              });
            }
          } catch (e) {
            console.log("parse error for v-bind obj");
          }
        }
      });
    }
    if (Array.isArray(ast.attrs)) {
      var props = ast.attrs
        .filter(function (v) {
          return v.name !== "class" && v.name !== "style" && v.name !== "v-pre";
        })
        .map(function (v) {
          var value = v.value;
          var name = v.name;
          if (
            name.indexOf("data-") === 0 ||
            name.indexOf(HELPER_HEADER) === 0
          ) {
            return ("'" + name + "': " + value);
          }
          if (name === "for") {
            name = "htmlFor";
          }
          if (isBooleanAttr(name)) {
            if (value === '""') {
              value = "true";
            }
          }
          if (!isReservedTag(ast.tag)) {
            name = camelize(name);
          } else if (propertyMap[name]) {
            name = propertyMap[name];
          }
          return ("'" + name + "': " + value);
        });
      code = code.concat(props);
    }
    return code;
  };

  /**
   * gen common directive, this function would be override by SubClass
   */
  RenderGenerator.prototype.genDirectives = function genDirectives (ast) {
    var code = [];
    ast.directives.forEach(function (v) {
      code.push(
        ("{name:\"" + (v.name) + "\",directiveName:\"" + (changeCase.lowerCase(
          changeCase.camelCase(v.name)
        )) + "\",rawName:\"" + (v.rawName) + "\"" + (v.value
            ? (",value:(" + (v.value) + "),expression:" + (JSON.stringify(v.value)))
            : "") + (v.arg ? (",arg:\"" + (v.arg) + "\"") : "") + (v.modifiers ? (",modifiers:" + (JSON.stringify(v.modifiers))) : "") + "}")
      );
    });
    code = (COMMON.directive.name) + ": [" + (code.join(",")) + "]";
    return code;
  };

  RenderGenerator.prototype.genDirectiveTag = function genDirectiveTag (ast) {
    var code = "";
    code += (COMMON.directive.tag) + ": " + (this.genTag(ast));
    return code;
  };

  RenderGenerator.prototype.genDirectiveContext = function genDirectiveContext (ast) {
    var code = "";
    code += (COMMON.directive.context) + ": this";
    return code;
  };

  /**
   * gen slot props
   * @param {Object} ast
   */
  RenderGenerator.prototype.genSlotTarget = function genSlotTarget (ast) {
    ast.attrs = ast.attrs || [];
    ast.attrs.push({
      name: "dataSlot",
      value: ast.slotTarget
    });
  };

  RenderGenerator.prototype.genKey = function genKey (ast) {
    return ("key: " + (ast.key));
  };

  /**
   * gen key in for iterator
   * @param {Object} ast
   */
  RenderGenerator.prototype.genKeyFor = function genKeyFor (ast) {
    if (!ast.key) {
      var obj = {};
      obj.name = "key";
      obj.value = "arguments[1]";
      ast.attrs = ast.attrs || [];
      ast.attrs.push(obj);
    }
    return ast;
  };

  /**
   * gen ref
   */
  RenderGenerator.prototype.genRef = function genRef (ast) {
    var code1 = "";
    var code2 = "";
    if (ast.ref) {
      code1 = "this.setRef(ref, " + (ast.ref) + ", " + (ast.refInFor) + ");";
    }
    if (ast.parent === undefined) {
      // setRootRef for $el, this.props.setRef for transition component
      code2 = "this.setRootRef(ref);this.props['" + (COMMON.setRef.name) + "'] && this.props['" + (COMMON.setRef.name) + "'](ref);";
    }
    return ("ref: (ref) => {\n      " + code1 + code2 + "\n    }");
  };

  /**
   * wrapped node in a buildin component to prevent IME problem
   * @param {Object} ast
   */
  RenderGenerator.prototype.genIMEResolve = function genIMEResolve (ast) {
    ast.inputProcessed = true;
    return this.genElement(ast);
  };

  /**
   * generate react tag, this funciton would be override by sub class
   * @param {String} tag
   */
  RenderGenerator.prototype.genTag = function genTag (ast) {
    return ast.tag;
  };

  /**
   * for web platform, we wrapped node in a buildin component to prevent IME problem
   * @param {Object} ast
   */
  RenderGenerator.prototype.isWebInput = function isWebInput (ast) {
    if (!ast.inputProcessed) {
      if (ast.tag === "textarea") {
        return true;
      } else if (ast.tag === "input") {
        var type = ast.attrs.filter(function (v) { return v.name === "type"; })[0];
        if (type === undefined) {
          return true;
        } else if (type.value === "text" || type.value === "password") {
          return true;
        }
      }
    }
    return false;
  };

  return RenderGenerator;
}(BaseGenerator));

var fnExpRE = /^\s*([\w$_]+|\([^)]*?\))\s*=>|^function\s*\(/;
var simplePathRE = /^\s*[A-Za-z_$][\w$]*(?:\.[A-Za-z_$][\w$]*|\['.*?']|\[".*?"]|\[\d+]|\[[A-Za-z_$][\w$]*])*\s*$/;
var EVENT_ACTION = ['composition', 'key', 'context', 'double', 'drag', 'mouse', 'touch', 'can', 'play', 'duration', 'loaded', 'meta', 'load', 'rate', 'time', 'volume', 'animation', 'transition'];

var addSeparateLine = function (eventName) {
  EVENT_ACTION.forEach(function (v) {
    eventName = eventName.replace(v, v + '-');
  });
  return eventName
};

var uid = 0;

// keyCode aliases
var keyCodes = {
  esc: 27,
  tab: 9,
  enter: 13,
  space: 32,
  up: 38,
  left: 37,
  right: 39,
  down: 40,
  'delete': [8, 46]
};

// #4868: modifiers that prevent the execution of the listener
// need to explicitly return null so that we can determine whether to remove
// the listener for .once
var genGuard = function (condition) { return ("if(" + condition + ")return null;"); };

var modifierCode = {
  stop: '$event.stopPropagation();',
  prevent: '$event.preventDefault();',
  self: genGuard("$event.target !== $event.currentTarget"),
  ctrl: genGuard("!$event.ctrlKey"),
  shift: genGuard("!$event.shiftKey"),
  alt: genGuard("!$event.altKey"),
  meta: genGuard("!$event.metaKey"),
  left: genGuard("'button' in $event && $event.button !== 0"),
  middle: genGuard("'button' in $event && $event.button !== 1"),
  right: genGuard("'button' in $event && $event.button !== 2")
};

function genHandlers (
  events,
  options
) {
  var res = '';
  if (options.keyCodes) {
    keyCodes = Object.assign({}, keyCodes, options.keyCodes);
  }
  for (var name in events) {
    var handler = events[name];
    // #5330: warn click.right, since right clicks do not actually fire click events.
    if (process.env.NODE_ENV !== 'production' &&
        name === 'click' &&
        handler && handler.modifiers && handler.modifiers.right
      ) {
      console.warn(
        "Use \"contextmenu\" instead of \"click.right\" since right clicks " +
        "do not actually fire \"click\" events."
      );
    }
    if (name.indexOf('!') === 0 || name.indexOf('~!') === 0) {
      name += 'Capture';
    }
    var eventHandler = genHandler(name, handler);
    if (name.indexOf('~') === 0) {
      eventHandler = "this.setEventOnce(function once_" + (++uid) + "(event){(" + eventHandler + ")(event)})";
    }
    eventHandler = (COMMON.event.name) + "(" + eventHandler + ")";
    res += "on" + (changeCase.pascalCase(addSeparateLine(name))) + ": " + eventHandler + ",";
  }
  res = res.replace(/,$/, '');
  return res
}

function genCustomEventHandlers (
  events,
  options
) {
  var res = '';
  if (options.keyCodes) {
    keyCodes = Object.assign({}, keyCodes, options.keyCodes);
  }
  for (var name in events) {
    var handler = events[name];
    // #5330: warn click.right, since right clicks do not actually fire click events.
    if (process.env.NODE_ENV !== 'production' &&
        name === 'click' &&
        handler && handler.modifiers && handler.modifiers.right
      ) {
      console.warn(
        "Use \"contextmenu\" instead of \"click.right\" since right clicks " +
        "do not actually fire \"click\" events."
      );
    }
    if (name.indexOf('!') === 0 || name.indexOf('~!') === 0) {
      name += 'Capture';
    }
    var eventHandler = genCustomHandler(name, handler);
    if (name.indexOf('~') === 0) {
      eventHandler = "this.setEventOnce(function once_" + (++uid) + "(event){(" + eventHandler + ")(event)})";
    }
    eventHandler = (COMMON.event.name) + "(" + eventHandler + ")";
    res += "'" + (COMMON.customEvent.name) + name + "': " + eventHandler + ",";
  }
  res = res.replace(/,$/, '');
  return res
}

function genTransitionEventHandlers (
  events,
  options
) {
  var res = '';
  for (var name in events) {
    var handler = events[name];
    var eventHandler = genTransitionEventHandler(name, handler);
    if (name.indexOf('~') === 0) {
      eventHandler = "this.setEventOnce(function once_" + (++uid) + "(event){(" + eventHandler + ")(event)})";
    }
    eventHandler = (COMMON.event.name) + "(" + eventHandler + ")";
    res += "on" + (changeCase.pascalCase(addSeparateLine(name))) + ": " + eventHandler + ",";
  }
  res = res.replace(/,$/, '');
  return res
}

function genHandler (
  name,
  handler
) {
  if (!handler) {
    return 'function(){}'
  }

  if (Array.isArray(handler)) {
    return ("[" + (handler.map(function (handler) { return genHandler(name, handler); }).join(',')) + "]")
  }

  var isMethodPath = simplePathRE.test(handler.value);
  var isFunctionExpression = fnExpRE.test(handler.value);

  var handlerCode = isMethodPath
    ? handler.value + '($event)'
    : isFunctionExpression
      ? ("(" + (handler.value) + ")($event)")
      : handler.value;

  if (!handler.modifiers) {
    return ("({nativeEvent: $event}) => {" + handlerCode + "}")
    // return isMethodPath || isFunctionExpression
    //   ? handler.value
    //   : `({nativeEvent: $event}) => {${handler.value}}` // inline statement
  } else {
    var code = '';
    var genModifierCode = '';
    var keys = [];
    for (var key in handler.modifiers) {
      if (modifierCode[key]) {
        genModifierCode += modifierCode[key];
        // left/right
        if (keyCodes[key]) {
          keys.push(key);
        }
      } else {
        keys.push(key);
      }
    }
    if (keys.length) {
      code += genKeyFilter(keys);
    }
    // Make sure modifiers like prevent and stop get executed after key filtering
    if (genModifierCode) {
      code += genModifierCode;
    }
    return ("({nativeEvent: $event}) => {" + code + handlerCode + "}")
  }
}

function genCustomHandler (
  name,
  handler
) {
  if (!handler) {
    return 'function(){}'
  }

  if (Array.isArray(handler)) {
    return ("[" + (handler.map(function (handler) { return genHandler(name, handler); }).join(',')) + "]")
  }

  var isMethodPath = simplePathRE.test(handler.value);
  var isFunctionExpression = fnExpRE.test(handler.value);

  var handlerCode = isMethodPath
    ? handler.value + '.apply(this, arguments)'
    : isFunctionExpression
      ? ("(" + (handler.value) + ").apply(this, arguments)")
      : handler.value;

  if (!handler.modifiers) {
    return ("function ($event) {" + handlerCode + "}.bind(this)")
  } else {
    var code = '';
    var genModifierCode = '';
    var keys = [];
    for (var key in handler.modifiers) {
      if (modifierCode[key]) {
        genModifierCode += modifierCode[key];
        // left/right
        if (keyCodes[key]) {
          keys.push(key);
        }
      } else {
        keys.push(key);
      }
    }
    if (keys.length) {
      code += genKeyFilter(keys);
    }
    // Make sure modifiers like prevent and stop get executed after key filtering
    if (genModifierCode) {
      code += genModifierCode;
    }
    return ("function ($event) {" + code + handlerCode + "}.bind(this)")
  }
}

function genTransitionEventHandler (
  name,
  handler
) {
  if (!handler) {
    return 'function(){}'
  }

  if (Array.isArray(handler)) {
    return ("[" + (handler.map(function (handler) { return genTransitionEventHandler(name, handler); }).join(',')) + "]")
  }

  var isMethodPath = simplePathRE.test(handler.value);
  var isFunctionExpression = fnExpRE.test(handler.value);

  var handlerCode = isMethodPath
    ? handler.value + '.apply(this, arguments)'
    : isFunctionExpression
      ? ("(" + (handler.value) + ").apply(this, arguments)")
      : handler.value;
  return ("function () {" + handlerCode + "}.bind(this)")
}

function genKeyFilter (keys) {
  return ("if(!('button' in $event)&&" + (keys.map(genFilterCode).join('&&')) + ")return null;")
}

function genFilterCode (key) {
  var keyVal = parseInt(key, 10);
  if (keyVal) {
    return ("$event.keyCode!==" + keyVal)
  }
  var alias = keyCodes[key];
  return ((COMMON.checkKeyCodes.name) + "(vm, $event.keyCode," + (JSON.stringify(key)) + (alias ? ',' + JSON.stringify(alias) : '') + ")")
}

function parseStyleText (cssText) {
  var res = {};
  var listDelimiter = /;(?![^(]*\))/g;
  var propertyDelimiter = /:(.+)/;
  cssText.split(listDelimiter).forEach(function (item) {
    if (item) {
      var tmp = item.split(propertyDelimiter);
      if (tmp.length > 1) {
        var val = tmp[1].trim();
        if (isNaN(val) === false) {
          val = parseFloat(val);
        }
        res[changeCase.camelCase(tmp[0].trim())] = val;
      }
    }
  });
  return res
}

/*  */

// in some cases, the event used has to be determined at runtime
// so we used some reserved tokens during compile.

function model (
  el,
  dir,
  warn
) {
  var value = dir.value;
  var modifiers = dir.modifiers;
  var tag = el.tag;
  var type = el.attrsMap.type;

  if (process.env.NODE_ENV !== 'production') {
    var dynamicType = el.attrsMap['v-bind:type'] || el.attrsMap[':type'];
    if (tag === 'input' && dynamicType) {
      warn(
        "<input :type=\"" + dynamicType + "\" v-model=\"" + value + "\">:\n" +
        "v-model does not support dynamic input types. Use v-if branches instead."
      );
    }
    // inputs with type="file" are read only and setting the input's
    // value will throw an error.
    if (tag === 'input' && type === 'file') {
      warn(
        "<" + (el.tag) + " v-model=\"" + value + "\" type=\"file\">:\n" +
        "File inputs are read only. Use a v-on:change listener instead."
      );
    }
  }

  if (tag === 'select') {
    genSelect(el, value, modifiers);
  } else if (tag === 'input' && type === 'checkbox') {
    genCheckboxModel(el, value, modifiers);
  } else if (tag === 'input' && type === 'radio') {
    genRadioModel(el, value, modifiers);
  } else if (tag === 'input' || tag === 'textarea' || tag === WEB.inputComponent.component) {
    genDefaultModel(el, value, modifiers);
  } else {
    genComponentModel(el, value, modifiers);
    // component v-model doesn't need extra runtime
    return false
  }

  // ensure runtime directive metadata
  return true
}

function genCheckboxModel (
  el,
  value,
  modifiers
) {
  var number = modifiers && modifiers.number;
  var valueBinding = getBindingAttr(el, 'value') || 'null';
  var trueValueBinding = getBindingAttr(el, 'true-value') || 'true';
  var falseValueBinding = getBindingAttr(el, 'false-value') || 'false';
  addAttr(el, 'checked',
    "Array.isArray(" + value + ")" +
      "?" + (COMMON.looseIndexOf.name) + "(" + value + "," + valueBinding + ")>-1" + (
        trueValueBinding === 'true'
          ? (":(" + value + ")")
          : (":" + (COMMON.looseEqual.name) + "(" + value + "," + trueValueBinding + ")")
      )
  );
  addHandler(el, 'change',
    "var $$a=" + value + "," +
        "$$el=$event.target," +
        "$$c=$$el.checked?(" + trueValueBinding + "):(" + falseValueBinding + ");" +
    "if(Array.isArray($$a)){" +
      "var $$v=" + (number ? COMMON.toNumber.name + '(' + valueBinding + ')' : valueBinding) + "," +
          "$$i=" + (COMMON.looseIndexOf.name) + "($$a,$$v);" +
      "if($$c){$$i<0&&(" + value + "=$$a.concat($$v))}" +
      "else{$$i>-1&&(" + value + "=$$a.slice(0,$$i).concat($$a.slice($$i+1)))}" +
    "}else{" + (genAssignmentCode(value, '$$c')) + "}",
    null, true
  );
}

function genRadioModel (
    el,
    value,
    modifiers
) {
  var number = modifiers && modifiers.number;
  var valueBinding = getBindingAttr(el, 'value') || 'null';
  valueBinding = number ? ((COMMON.toNumber.name) + "(" + valueBinding + ")") : valueBinding;
  addAttr(el, 'checked', ((COMMON.looseEqual.name) + "(" + value + "," + valueBinding + ")"));
  addHandler(el, 'change', genAssignmentCode(value, valueBinding), null, true);
}

function genSelect (
    el,
    value,
    modifiers
) {
  var number = modifiers && modifiers.number;
  var selectedVal = "Array.prototype.filter" +
    ".call($event.target.options,function(o){return o.selected})" +
    ".map(function(o){var val = \"_value\" in o ? o._value : o.value;" +
    "return " + (number ? COMMON.toNumber.name + '(val)' : 'val') + "})";

  var assignment = '$event.target.multiple ? $$selectedVal : $$selectedVal[0]';
  var code = "var $$selectedVal = " + selectedVal + ";";
  code = code + " " + (genAssignmentCode(value, assignment));
  addAttr(el, 'value', ("(" + value + ") == null ? '' : (" + value + ")"));
  addHandler(el, 'change', code, null, true);
}

function genDefaultModel (
  el,
  value,
  modifiers
) {
  var type = el.attrsMap.type;
  var ref = modifiers || {};
  var lazy = ref.lazy;
  var number = ref.number;
  var trim = ref.trim;

  var valueExpression = '$event.target.value';
  if (trim) {
    valueExpression = "$event.target.value.trim()";
  }
  if (number) {
    valueExpression = (COMMON.toNumber.name) + "(" + valueExpression + ")";
  }

  var code = genAssignmentCode(value, valueExpression);
  // const needCompositionGuard = !lazy && type !== 'range'
  // if (needCompositionGuard) {
  //   code = `if($event.target.composing)return;${code}`
  // }

  addAttr(el, 'value', ("(" + value + ") == null ? '' : (" + value + ")"));
  if (lazy) {
    addHandler(el, 'blur', code, null, true);
  } else {
    addHandler(el, 'change', code, null, true);
  }
  if (trim || number || type === 'number') {
    addHandler(el, 'blur', 'this.forceUpdate()');
  }
}

function genComponentModel (
  el,
  value,
  modifiers
) {
  var ref = modifiers || {};
  var number = ref.number;
  var trim = ref.trim;

  var baseValueExpression = 'arguments[0]';
  var valueExpression = baseValueExpression;
  if (trim) {
    valueExpression =
      "(typeof " + baseValueExpression + " === 'string'" +
        "? " + baseValueExpression + ".trim()" +
        ": " + baseValueExpression + ")";
  }
  if (number) {
    valueExpression = (COMMON.toNumber.name) + "(" + valueExpression + ")";
  }

  // let valueExpression = 'value'
  // if (trim) {
  //   valueExpression = `value.trim()`
  // }
  // if (number) {
  //   valueExpression = `${COMMON.toNumber.name}(${valueExpression})`
  // }

  var code = genAssignmentCode(value, valueExpression);
  code = "function () {" + code + "}";

  addAttr(el, 'value', ("(" + value + ") == null ? '' : (" + value + ")"));
  addHandler(el, 'input', code, null, true);
}

function html (ast, level) {
  var obj = {};
  var directive = ast.directives.filter(function (v) { return v.name === 'html'; })[0];
  obj.name = 'dangerouslySetInnerHTML';
  obj.value = "{__html: '" + (directive.value) + "'}";
  ast.attrs = ast.attrs || [];
  ast.attrs.push(obj);
}

function text (ast) {
  var children = [];
  var directive = ast.directives.filter(function (v) { return v.name === 'text'; })[0];
  children.push({
    type: 2,
    text: ("{{ " + (directive.value) + " }}")
  });
  ast.children = children;
}

var ReactWebRenderGenerator = /*@__PURE__*/(function (RenderGenerator) {
  function ReactWebRenderGenerator () {
    RenderGenerator.apply(this, arguments);
  }

  if ( RenderGenerator ) ReactWebRenderGenerator.__proto__ = RenderGenerator;
  ReactWebRenderGenerator.prototype = Object.create( RenderGenerator && RenderGenerator.prototype );
  ReactWebRenderGenerator.prototype.constructor = ReactWebRenderGenerator;

  ReactWebRenderGenerator.prototype.genTag = function genTag (ast) {
    var tag = ast.tag;

    if (isReservedTag(tag)) {
      tag = "'" + tag + "'";
    } else if (isBuildInTag(tag)) {
      tag = "" + tag;
    } else {
      // Add support for react-router
      //
      if (tag === "router-link") {
        tag = "touchable-opacity";
      }
      tag = "vm.$options.components['" + (capitalize(camelize(tag))) + "']";
    }

    return tag
  };

  /**
   * override
   */
  ReactWebRenderGenerator.prototype.genProps = function genProps (ast) {
    var code = [];
    code = code.concat(RenderGenerator.prototype.genProps.call(this, ast));
    ast.attrs = ast.attrs || [];
    if (this.vueConfig.scopeId) {
      code.push(("'" + (this.vueConfig.scopeId) + "': ''"));
    }
    var classProps = this.genClassProps(ast);
    if (classProps) {
      code.push(classProps);
    }
    var styleProps = this.genStyleProps(ast);
    if (styleProps) {
      code.push(styleProps);
    }
    var eventHandler = this.genEventHandler(ast);
    if (eventHandler) {
      code.push(eventHandler);
    }
    var nativeEventHandler = this.genNativeEventHandler(ast);
    if (nativeEventHandler) {
      code.push(nativeEventHandler);
    }
    return code
  };

   /**
   * override
   */
  ReactWebRenderGenerator.prototype.genTemplate = function genTemplate (ast) {
    if (ast.parent === undefined) {
      return this.genElement(ast.children[0])
    } else {
      ast.tag = WEB.emptyComponent.component;
      return this.genElement(ast)
    }
  };

  /**
   * override
   */
  ReactWebRenderGenerator.prototype.genTransition = function genTransition (ast) {
    var this$1 = this;

    ast.originTag = ast.tag;
    ast.tag = WEB.transition.component;
    ast.attrs = ast.attrs || [];
    var obj = {
      name: WEB.transition.collection,
      value: ''
    };
    var arr = [];
    var i = 0;
    ast.children.forEach(function (v1, i1) {
      if (v1.if) {
        var conditionsArr = [];
        v1.ifProcessed = true;
        v1.ifConditions.forEach(function (v2) {
          conditionsArr.push(("{\n            index: " + (i++) + ",\n            exp: " + (v2.block.else ? true : v2.exp) + ",\n            element: " + (this$1.genElement(v2.block)) + "\n          }"));
        });
        arr.push(("{\n          type: 'if',\n          conditions: [" + (conditionsArr.join(',')) + "]\n        }"));
      } else if (Array.isArray(v1.directives) && v1.directives.filter(function (v) { return v.name === 'show'; }).length) {
        v1.directives.forEach(function (v) {
          if (v.name === 'show') {
            arr.push(("{\n              index: " + (i++) + ",\n              type: 'show',\n              exp: " + (v.value) + ",\n              element: " + (this$1.genElement(v1)) + "\n            }"));
          }
        });
      } else if (v1.key) {
        arr.push(("{\n          index: " + (i++) + ",\n          type: 'key',\n          exp: " + (v1.key) + ",\n          element: " + (this$1.genElement(v1)) + "\n        }"));
      } else if (v1.component !== undefined) {
        arr.push(("{\n          index: " + (i++) + ",\n          type: 'component',\n          exp: " + (v1.component) + ",\n          element: " + (this$1.genElement(v1)) + "\n        }"));
      } else {
        arr.push(("{\n          index: " + (i++) + ",\n          exp: " + (v1.component) + ",\n          element: " + (this$1.genElement(v1)) + "\n        }"));
      }
    });
    obj.value = "[" + (arr.join(',')) + "]";
    ast.attrs.push(obj);
    ast.children = [];
    return this.genElement(ast)
  };

  /**
   * override unfinished
   */
  ReactWebRenderGenerator.prototype.genTransitionGroup = function genTransitionGroup (ast) {
    var node = {
      tag: 'span',
      children: ast.children,
      parent: ast.parent
    };
    return this.genElement(node)
  };
  ReactWebRenderGenerator.prototype._genTransitionGroup = function _genTransitionGroup (ast) {
    var this$1 = this;

    ast.tag = WEB.transitionGroup.component;
    ast.attrs = ast.attrs || [];
    var obj = {
      name: WEB.transitionGroup.collection,
      value: ''
    };
    var arr = [];
    ast.children.forEach(function (v1, i1) {
      if (v1.if) {
        var conditionsArr = [];
        v1.ifProcessed = true;
        v1.ifConditions.forEach(function (v2) {
          conditionsArr.push(("{\n            exp: " + (v2.block.else ? true : v2.exp) + ",\n            element: " + (this$1.genElement(v2.block)) + "\n          }"));
        });
        arr.push(("{\n          type: 'if',\n          conditions: [" + (conditionsArr.join(',')) + "]\n        }"));
      } else if (Array.isArray(v1.directives) && v1.directives.filter(function (v) { return v.name === 'show'; }).length) {
        v1.directives.forEach(function (v) {
          if (v.name === 'show') {
            arr.push(("{\n              type: 'show',\n              exp: " + (v.value) + ",\n              element: " + (this$1.genElement(v1)) + "\n            }"));
          }
        });
      } else {
        arr.push(("{\n          exp: true,\n          element: " + (this$1.genElement(v1)) + "\n        }"));
      }
    });
    obj.value = "[" + (arr.join(',')) + "]";
    ast.attrs.push(obj);
    ast.children = [];
    return this.genElement(ast)
  };

  /**
   * gen class props
   * @param {Object} ast
   */
  ReactWebRenderGenerator.prototype.genClassProps = function genClassProps (ast) {
    var code = '';
    var topParent = this.isAstTopParent(ast);
    var classAttrsValue = ast.attrs.filter(function (v) { return v.name === 'class'; }).map(function (v) { return v.value; });
    if (classAttrsValue.length === 0 && !topParent) {
      return code
    }
    var staticClass, dynamicClass;
    classAttrsValue.forEach(function (v) {
      if (/^".*"$/.test(v) || /^'.*'$/.test(v)) {
        staticClass = v.trim(); // .replace(/^"(.*)"$/, '$1')
      } else {
        dynamicClass = v;
      }
    });
    if (staticClass) {
      code += " " + staticClass;
    }
    if (dynamicClass) {
      code = code.replace(/"$/, ' "');
      code += " + " + (WEB.bindClass.name) + "(" + dynamicClass + ")";
    }
    if (topParent) {
      code += "+ ' ' + (this.props.className || '')";
    }
    code = "className: (" + (code.trim().replace(/^[\s]*\+[\s]*/, '')) + ").trim()";
    return code
  };

  /**
   * gen style props
   * @param {Object} ast
   */
  ReactWebRenderGenerator.prototype.genStyleProps = function genStyleProps (ast) {
    var styleAttrsValue = ast.attrs.filter(function (v) { return v.name === 'style'; }).map(function (v) { return v.value; });
    var show = ast.directives && ast.directives.filter(function (v) { return v.name === 'show'; })[0];
    var topParent = this.isAstTopParent(ast);
    if (styleAttrsValue.length === 0 && !show && !topParent) {
      return
    }
    var staticStyle, dynamicStyle, showStyle;
    styleAttrsValue.forEach(function (v) {
      if (/^".*"$/.test(v)) {
        staticStyle = v.trim().replace(/;*"$/, ';"');
      } else {
        dynamicStyle = v;
      }
    });
    var code = '';
    if (staticStyle) {
      try {
        staticStyle = JSON.stringify(parseStyleText(staticStyle));
      } catch (e) {}
    }
    if (show) {
      showStyle = "{display: " + (show.value) + " ? '' : 'none'}";
    }
    if (topParent) {
      showStyle = "Object.assign({}, " + showStyle + ", this.props.style)";
    }
    code = (WEB.bindStyle.name) + "(" + dynamicStyle + ", " + staticStyle + ", " + showStyle + ")";
    code = "style: " + (code.trim().replace(/^[\s]*\+[\s]*/, ''));
    return code
  };

  /**
   * override
   * @param {Object} ast
   */
  ReactWebRenderGenerator.prototype.genIMEResolve = function genIMEResolve (ast) {
    ast.attrs = ast.attrs || [];
    ast.attrs.push({
      name: WEB.inputComponent.tag,
      value: ("'" + (ast.tag) + "'")
    });
    ast.tag = WEB.inputComponent.component;
    return this.genElement(ast)
  };

  ReactWebRenderGenerator.prototype.genDirectives = function genDirectives (ast) {
    var this$1 = this;

    var code = RenderGenerator.prototype.genDirectives.call(this, ast);
    ast.directives.forEach(function (v) {
      if (v.name === 'model') {
        this$1.genModelDirectives(ast, v);
      } else if (v.name === 'html') {
        this$1.genHtmlDirectives(ast);
      } else if (v.name === 'text') {
        this$1.genTextDirectives(ast);
      }
    });
    return code
  };

  ReactWebRenderGenerator.prototype.genModelDirectives = function genModelDirectives$1 (ast, directive) {
    return model(ast, directive, baseWarn)
  };

  ReactWebRenderGenerator.prototype.genHtmlDirectives = function genHtmlDirectives$1 (ast) {
    return html(ast)
  };

  ReactWebRenderGenerator.prototype.genTextDirectives = function genTextDirectives$1 (ast) {
    return text(ast)
  };

  ReactWebRenderGenerator.prototype.genEventHandler = function genEventHandler (ast) {
    var code = '';
    if (ast.events) {
      if (isReservedTag(ast.tag) || isBuildInTag(ast.tag)) {
        if (ast.tag === WEB.transition.component) {
          code = genTransitionEventHandlers(ast.events, this.vueConfig);
        } else {
          code = genHandlers(ast.events, this.vueConfig);
        }
      } else {
        code = genCustomEventHandlers(ast.events, this.vueConfig);
        // code = Object.keys(ast.events).map(k => {
        //   return `'${COMMON.customEvent.name}${k}': ${ast.events[k].value}`
        // }).join(',')
      }
    }
    return code
  };

  ReactWebRenderGenerator.prototype.genNativeEventHandler = function genNativeEventHandler (ast) {
    var code = '';
    if (ast.nativeEvents && !isReservedTag(ast.tag)) {
      code = HELPER_HEADER + "nativeEvents: {" + (genHandlers(ast.nativeEvents, this.vueConfig)) + "}";
    }
    return code
  };

  ReactWebRenderGenerator.prototype.isAstTopParent = function isAstTopParent (ast) {
    if (ast.parent === undefined) {
      return true
    }
    if (ast.parent.tag === 'template' || ast.parent.tag === 'transition' || ast.parent.originTag === 'transition') {
      if (ast.parent.parent === undefined) {
        return true
      }
    }
    return false
  };

  return ReactWebRenderGenerator;
}(RenderGenerator));

var ReactNativeRenderGenerator$1 = /*@__PURE__*/(function (RenderGenerator) {
  function ReactNativeRenderGenerator (ast, options) {
    RenderGenerator.call(this, ast, options);
    this.isNative = true;
  }

  if ( RenderGenerator ) ReactNativeRenderGenerator.__proto__ = RenderGenerator;
  ReactNativeRenderGenerator.prototype = Object.create( RenderGenerator && RenderGenerator.prototype );
  ReactNativeRenderGenerator.prototype.constructor = ReactNativeRenderGenerator;

  /**
   * override
   */
  ReactNativeRenderGenerator.prototype.genTag = function genTag (ast) {
    var tag = ast.tag;

    if (isBuildInTag(tag)) {
      tag = "" + tag;
    } else {
      var c = tag.split(':').map(function (v) { return ("['" + (capitalize(camelize(v))) + "']"); }).join('');
      tag = "vm.$options.components" + c;
    }

    return tag
  };

  /**
   * override
   * gen text expression
   * @param {Object} ast
   */
  ReactNativeRenderGenerator.prototype.genTextExpression = function genTextExpression (ast) {
    var code = RenderGenerator.prototype.genTextExpression.call(this, ast);
    code = code
      .replace(/^"\\n\s*/, '"')
      .replace(/\\n\s*"$/, '"');
    return code
  };

  /**
   * override
   * gen text
   * @param {Object} ast
   */
  ReactNativeRenderGenerator.prototype.genText = function genText (ast) {
    var code = RenderGenerator.prototype.genText.call(this, ast);
    code = code
      .replace(/^"\\n\s*/, '"')
      .replace(/\\n\s*"$/, '"');
    return code
  };

  /**
   * override
   */
  ReactNativeRenderGenerator.prototype.genProps = function genProps (ast) {
    var code = [];
    ast.attrs = ast.attrs || [];
    if (ast.slotTarget !== undefined) {
      this.genSlotTarget(ast);
    }
    if (ast.ref || ast.parent === undefined) {
      var ref = this.genRef(ast);
      if (ref) {
        code.push(ref);
      }
    }
    if (ast.key !== undefined) {
      var key = this.genKey(ast);
      if (key) {
        code.push(key);
      }
    }
    if (Array.isArray(ast.attrs)) {
      var props = ast.attrs
        .filter(function (v) {
          return v.name !== 'class' && v.name !== 'style' && v.name !== 'v-pre'
        })
        .map(function (v) {
          var name = v.name;
          name = camelize(name);
          return (name + ": " + (v.value))
        });
      code = code.concat(props);
    }

    var styleProps = this.genNativeStyleProps(ast);
    if (styleProps) {
      code.push(styleProps);
    }
    const eventHandler = this.genEventHandler(ast)
    if (eventHandler) {
      code.push(eventHandler)
    }
    const nativeEventHandler = this.genNativeEventHandler(ast)
    if (nativeEventHandler) {
      code.push(nativeEventHandler)
    }

    return code;
  };

  /**
   * override
   */
  ReactNativeRenderGenerator.prototype.genTemplate = function genTemplate(ast) {
    if (ast.parent === undefined) {
      return this.genElement(ast.children[0]);
    } else {
      if (ast.children.length > 1) {
        ast.tag = 'view';
        return this.genElement(ast);
      } else {
        return this.genElement(ast.children[0]);
      }
    }
  };

  // Event emitters
  ReactNativeRenderGenerator.prototype.genNativeEventHandler = function genNativeEventHandler(
    ast
  ) {
    var code = "";
    if (ast.nativeEvents && !isReservedTag(ast.tag)) {
      code =
        HELPER_HEADER +
        "nativeEvents: {" +
        genHandlers(ast.nativeEvents, this.vueConfig) +
        "}";
    }
    return code;
  };

<<<<<<< HEAD
    return code
=======
  ReactNativeRenderGenerator.prototype.genEventHandler = function genEventHandler(
    ast
  ) {
    var code = "";
    if (ast.events) {
      if (isReservedTag(ast.tag) || isBuildInTag(ast.tag)) {
          code = genHandlers(ast.events, this.vueConfig);
      } else {
        code = genCustomEventHandlers(ast.events, this.vueConfig);
        // code = Object.keys(ast.events).map(k => {
        //   return `'${COMMON.customEvent.name}${k}': ${ast.events[k].value}`
        // }).join(',')
      }
    }
    return code;
>>>>>>> 7e95962a
  };

  // merge style & class
  ReactNativeRenderGenerator.prototype.genNativeStyleProps = function genNativeStyleProps (ast) {
    var classProps = this.genClassProps(ast);

    var styleProps = this.genStyleProps(ast);

    // merge style and class props into style
    return ("style: " + (NATIVE.mergeStyleAndClass.name) + "(" + classProps + ", " + styleProps + ")")
  };

  /**
   * gen style props
   * @param {Object} ast
   */
  ReactNativeRenderGenerator.prototype.genStyleProps = function genStyleProps (ast) {
    var styleAttrsValue = ast.attrs.filter(function (v) { return v.name === 'style'; }).map(function (v) { return v.value; });
    var show = ast.directives && ast.directives.filter(function (v) { return v.name === 'show'; })[0];
    var topParent = this.isAstTopParent(ast);
    if (styleAttrsValue.length === 0 && !show && !topParent) {
      return
    }
    var staticStyle, dynamicStyle, showStyle;
    styleAttrsValue.forEach(function (v) {
      if (/^".*"$/.test(v)) {
        staticStyle = v.trim().replace(/;*"$/, ';"');
      } else {
        dynamicStyle = v;
      }
    });
    if (staticStyle) {
      try {
        staticStyle = JSON.stringify(parseStyleText(staticStyle));
      } catch (e) {}
    }
    if (show) {
      showStyle = "{display: " + (show.value) + " ? '' : 'none'}";
    }
    return ((NATIVE.bindStyle.name) + "(" + dynamicStyle + ", " + staticStyle + ", " + showStyle + ")")
  };

  /**
   * gen class props
   * @param {Object} ast
   */
  ReactNativeRenderGenerator.prototype.genClassProps = function genClassProps (ast) {
    var topParent = this.isAstTopParent(ast);
    var classAttrsValue = ast.attrs.filter(function (v) { return v.name === 'class'; }).map(function (v) { return v.value; });
    if (classAttrsValue.length === 0 && !topParent) {
      return
    }
    var staticClass, dynamicClass;
    classAttrsValue.forEach(function (v) {
      if (/^".*"$/.test(v) || /^'.*'$/.test(v)) {
        staticClass = v.trim(); // .replace(/^"(.*)"$/, '$1')
      } else {
        dynamicClass = v;
      }
    });
    var objCode = '{';
    if (staticClass) {
      objCode += "staticClass: " + staticClass + ",";
    }
    if (dynamicClass) {
      objCode += "dynamicClass: " + dynamicClass + ",";
    }
    if (topParent) {
      objCode += "parentClass: this.props.style,";
    }
    objCode = (objCode.replace(/,$/, '')) + "}";
    return ((NATIVE.bindClass.name) + ".call(this, " + objCode + ")")
  };

  ReactNativeRenderGenerator.prototype.isAstTopParent = function isAstTopParent (ast) {
    if (ast.parent === undefined) {
      return true
    }
    if (ast.parent.tag === 'template' || ast.parent.tag === 'transition' || ast.parent.originTag === 'transition') {
      if (ast.parent.parent === undefined) {
        return true
      }
    }
    return false
  };

  return ReactNativeRenderGenerator;
}(RenderGenerator));

var baseOptions = {
  expectHTML: true,
  isPreTag: isPreTag,
  isUnaryTag: isUnaryTag$1,
  canBeLeftOpenTag: canBeLeftOpenTag$1,
  isReservedTag: isReservedTag,
  getTagNamespace: getTagNamespace
};

function compile(template, options) {
  var ast;
  var code;
  template = template.trim();
  if (template) {
    ast = parse(template, Object.assign({}, baseOptions, options));
    var renderer = new ReactWebRenderGenerator(ast, options);
    code = renderer.generate();
  } else {
    code = "export default () => null";
  }
  return {
    ast: ast,
    code: code
  };
}

function nativeCompiler(template, options) {
  var ast;
  var importCode = "";
  var renderCode = "() => null";
  options = Object.assign(
    {
      preserveWhitespace: false
    },
    options
  );
  template = template.trim();
  if (template) {
    ast = parse(template, options);
    var importObj = { imports: [] };
    traverse(ast, options, importObj);
    var imports = importObj.imports;
    var renderer = new ReactNativeRenderGenerator$1(ast, options);
    importCode = renderer.generateImport();
    renderCode = renderer.generateRender();
    // Remove extra commas
    renderCode = renderCode.replace(/\},{2,}/g, "},");
    renderCode = renderCode.replace(/\),{2,}/g, "),");
    // Add imports of the render props missing from main import
    var requiredImports = [];
    imports.forEach(function (customImport) {
      if (importCode.indexOf(customImport) === -1) {
        requiredImports.push(customImport);
      }
    });
    var requiredImportsString = requiredImports.join(",");
    if (requiredImportsString) {
      importCode = importCode.replace(
        /\} from 'vue-native-helper'/g,
        (", " + requiredImportsString + " } from 'vue-native-helper'")
      );
    }
  }
  return {
    ast: ast,
    importCode: importCode,
    renderCode: renderCode
  };
}

function traverse(ast, options, importObj, parent, childIndex) {
  if ( parent === void 0 ) parent = null;

  // Check for render-prop and render-prop-fn within child, if yes then add that as a prop
  //
  if (
    ast.attrsMap &&
    (ast.attrsMap["render-prop"] || ast.attrsMap["render-prop-fn"]) &&
    ast.parent
  ) {
    var slotname =
      ast.attrsMap["render-prop"] || ast.attrsMap["render-prop-fn"];
    if (slotname && ast.parent) {
      // Get modules imported for slots
      var importModules = processAttrs(ast, options, true);
      importObj.imports = _.union(importObj.imports, importModules);
      if (parent) {
        delete parent.children[childIndex];
      }
    }
  }
  if (ast.children) {
    ast.children.forEach(function (child, index) {
      traverse(child, options, importObj, ast, index);
    });
  }
}

exports.compile = compile;
exports.nativeCompiler = nativeCompiler;
exports.parseComponent = parseComponent;<|MERGE_RESOLUTION|>--- conflicted
+++ resolved
@@ -4519,9 +4519,6 @@
     return code;
   };
 
-<<<<<<< HEAD
-    return code
-=======
   ReactNativeRenderGenerator.prototype.genEventHandler = function genEventHandler(
     ast
   ) {
@@ -4537,7 +4534,6 @@
       }
     }
     return code;
->>>>>>> 7e95962a
   };
 
   // merge style & class
