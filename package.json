--- conflicted
+++ resolved
@@ -85,13 +85,7 @@
     "rollup-plugin-flow-no-whitespace": "^1.0.0",
     "rollup-plugin-prettier": "^0.6.0",
     "rollup-plugin-replace": "^2.2.0",
-<<<<<<< HEAD
-    "serialize-javascript": "^1.3.0",
-=======
-    "sass-loader": "^6.0.5",
-    "selenium-server": "^2.53.1",
     "serialize-javascript": "^3.1.0",
->>>>>>> dec553c2
     "typescript": "^2.1.6",
     "uglify-js": "^3.6.0"
   },
