# Vue Native

[![Backers on Open Collective](https://opencollective.com/vue-native-core/backers/badge.svg)](#backers)
[![Sponsors on Open Collective](https://opencollective.com/vue-native-core/sponsors/badge.svg)](#sponsors)
[![Build Status](https://travis-ci.com/GeekyAnts/vue-native-core.svg?branch=master)](https://travis-ci.com/GeekyAnts/vue-native-core)

Visit our website at [vue-native.io](https://vue-native.io) or read the official documentation [here](https://vue-native.io/docs/installation.html).

## Build native mobile apps using Vue

Vue Native is a framework to build cross platform native mobile apps using JavaScript. It is a wrapper around the APIs of React Native. So, with Vue Native, you can do everything that you can do with React Native. With Vue Native, you get

- **The simplicity of Vue.js.** Incrementally build user interfaces with the familiar syntax of HTML and CSS in single file components.
- **Seamless interop with React Native.** Use core React Native components with Vue.js syntax out of the box to develop mobile apps on both iOS and Android.

## Contents
- [Documentation](#documentation)
- [Installation](#installation)
- [Project setup with Vue Native CLI](#project-setup-with-vue-native-cli)
- [Using Vue Native with a pre-existing React Native or Expo project](#using-vue-native-in-a-react-native-project)
- [Available React Native components](#available-react-native-components)
- [Contributors](#contributors)
- [Backers](#backers)
- [Sponsors](#sponsors)
- [License](#license)
- [Special thanks](#credits-to-react-vue)

## Documentation

You can find the full documentation for Vue Native [on this website](https://vue-native.io/docs/installation.html). It covers installation and setup, component basics, routing, testing, the internal API and more.

The source for the Vue Native documentation and website is hosted on a separate repo, [here](https://github.com/GeekyAnts/vue-native-website)

## Installation

To install Vue Native's official CLI, run
```
$ npm install vue-native-cli -g
```

To use the CLI, you must have either [expo-cli](https://github.com/expo/expo-cli) or [react-native-cli](https://github.com/react-native-community/cli) installed globally.

## Project setup with Vue Native CLI

The Vue Native CLI can be used to easily generate a fully configured Vue Native app. It wraps `expo-cli` and `react-native-cli` to generate a simple single page application (SPA) after installing and configuring dependencies from [vue-native-core](https://github.com/GeekyAnts/vue-native-core).

You should have either expo-cli or react-native-cli installed as a global dependency. Refer to the [installation guide](https://vue-native.io/docs/installation.html) for details on project setup. The GitHub repository for Vue Native CLI is hosted [here](https://github.com/GeekyAnts/vue-native-cli).

With the CLI, generating a Vue Native project is as easy as running the command
```
$ vue-native init <projectName>
```

## Using Vue Native in a React Native project

It is possible to integrate Vue Native into a pre-existing React Native project. You can find instructions to do this [here](converting-react-native-project.md).

These instructions can also be used to set up a Vue Native project from scratch.

<<<<<<< HEAD
## React Native components that can't be used out of the box

The following modules are set to be removed from React Native in the future.
Hence these modules are no longer made available with Vue Native.
- AlertIOS
- AsyncStorage
- ImageStore
- ListView
- MaskedViewIOS
- NetInfo
- Slider
- SwipeableListView
- ViewPagerAndroid
- WebView
- DatePickerIOS
- DatePickerAndroid
- TimePickerAndroid
- StatusBarIOS

If you still wish to use them, you can import them explicitly from `react-native` (until they are removed) or from their individual forked packages.
For more information, refer to [this page](https://facebook.github.io/react-native/blog/2019/03/12/releasing-react-native-059#lean-core-is-underway).
=======
## Available React Native components

All the core components of React Native 0.63 onwards are globally registered and available to use in templates without the need to import and locally register.

[The components and their React Native documentation can be found here.](https://reactnative.dev/docs/components-and-apis)

All other components that were previously available, but then deprecated from React Native can still be used by installing their respective packages.

For example, to use `WebView`, use the [react-native-webview](https://github.com/react-native-webview/react-native-webview) package.
>>>>>>> dec553c2

## Contributors

This project exists thanks to all the people who contribute. 
<a href="https://github.com/GeekyAnts/vue-native-core/contributors"><img src="https://opencollective.com/vue-native-core/contributors.svg?width=890&button=false" /></a>


## Backers

Thank you to all our backers! 🙏 [[Become a backer](https://opencollective.com/vue-native-core#backer)]

<a href="https://opencollective.com/vue-native-core#backers" target="_blank"><img src="https://opencollective.com/vue-native-core/backers.svg?width=890"></a>


## Sponsors

Support this project by becoming a sponsor. Your logo will show up here with a link to your website. [[Become a sponsor](https://opencollective.com/vue-native-core#sponsor)]

<a href="https://opencollective.com/vue-native-core/sponsor/0/website" target="_blank"><img src="https://opencollective.com/vue-native-core/sponsor/0/avatar.svg"></a>
<a href="https://opencollective.com/vue-native-core/sponsor/1/website" target="_blank"><img src="https://opencollective.com/vue-native-core/sponsor/1/avatar.svg"></a>
<a href="https://opencollective.com/vue-native-core/sponsor/2/website" target="_blank"><img src="https://opencollective.com/vue-native-core/sponsor/2/avatar.svg"></a>
<a href="https://opencollective.com/vue-native-core/sponsor/3/website" target="_blank"><img src="https://opencollective.com/vue-native-core/sponsor/3/avatar.svg"></a>
<a href="https://opencollective.com/vue-native-core/sponsor/4/website" target="_blank"><img src="https://opencollective.com/vue-native-core/sponsor/4/avatar.svg"></a>
<a href="https://opencollective.com/vue-native-core/sponsor/5/website" target="_blank"><img src="https://opencollective.com/vue-native-core/sponsor/5/avatar.svg"></a>
<a href="https://opencollective.com/vue-native-core/sponsor/6/website" target="_blank"><img src="https://opencollective.com/vue-native-core/sponsor/6/avatar.svg"></a>
<a href="https://opencollective.com/vue-native-core/sponsor/7/website" target="_blank"><img src="https://opencollective.com/vue-native-core/sponsor/7/avatar.svg"></a>
<a href="https://opencollective.com/vue-native-core/sponsor/8/website" target="_blank"><img src="https://opencollective.com/vue-native-core/sponsor/8/avatar.svg"></a>
<a href="https://opencollective.com/vue-native-core/sponsor/9/website" target="_blank"><img src="https://opencollective.com/vue-native-core/sponsor/9/avatar.svg"></a>



## License

[MIT](http://opensource.org/licenses/MIT)

## Credits to [react-vue](https://github.com/SmallComfort/react-vue)

A huge thanks to the author of react-vue for most of the work on Vue Native.<|MERGE_RESOLUTION|>--- conflicted
+++ resolved
@@ -57,29 +57,6 @@
 
 These instructions can also be used to set up a Vue Native project from scratch.
 
-<<<<<<< HEAD
-## React Native components that can't be used out of the box
-
-The following modules are set to be removed from React Native in the future.
-Hence these modules are no longer made available with Vue Native.
-- AlertIOS
-- AsyncStorage
-- ImageStore
-- ListView
-- MaskedViewIOS
-- NetInfo
-- Slider
-- SwipeableListView
-- ViewPagerAndroid
-- WebView
-- DatePickerIOS
-- DatePickerAndroid
-- TimePickerAndroid
-- StatusBarIOS
-
-If you still wish to use them, you can import them explicitly from `react-native` (until they are removed) or from their individual forked packages.
-For more information, refer to [this page](https://facebook.github.io/react-native/blog/2019/03/12/releasing-react-native-059#lean-core-is-underway).
-=======
 ## Available React Native components
 
 All the core components of React Native 0.63 onwards are globally registered and available to use in templates without the need to import and locally register.
@@ -89,7 +66,6 @@
 All other components that were previously available, but then deprecated from React Native can still be used by installing their respective packages.
 
 For example, to use `WebView`, use the [react-native-webview](https://github.com/react-native-webview/react-native-webview) package.
->>>>>>> dec553c2
 
 ## Contributors
 
